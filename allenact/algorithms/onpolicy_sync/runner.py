"""Defines the reinforcement learning `OnPolicyRunner`."""
import copy
import enum
import glob
import importlib.util
import inspect
import itertools
import json
import math
import os
import pathlib
import queue
import random
import signal
import subprocess
import sys
import time
import traceback
from argparse import ArgumentParser
from collections import defaultdict
from multiprocessing.context import BaseContext
from multiprocessing.process import BaseProcess
from typing import Any, Dict, List, Optional, Sequence, Tuple, Union

import filelock
import numpy as np
import torch
import torch.multiprocessing as mp
from allenact.algorithms.onpolicy_sync.engine import (
    TEST_MODE_STR,
    TRAIN_MODE_STR,
    VALID_MODE_STR,
    OnPolicyInference,
    OnPolicyRLEngine,
    OnPolicyTrainer,
)
from allenact.base_abstractions.callbacks import Callback
from allenact.base_abstractions.experiment_config import ExperimentConfig, MachineParams
from allenact.utils.experiment_utils import (
    LoggingPackage,
    ScalarMeanTracker,
    set_deterministic_cudnn,
    set_seed,
)
from allenact.utils.misc_utils import (
    NumpyJSONEncoder,
    all_equal,
    get_git_diff_of_project,
)
from allenact.utils.model_utils import md5_hash_of_state_dict
from allenact.utils.system import find_free_port, get_logger
from allenact.utils.tensor_utils import SummaryWriter
from allenact.utils.viz_utils import VizSuite
from setproctitle import setproctitle as ptitle

CONFIG_KWARGS_STR = "__CONFIG_KWARGS__"


class SaveDirFormat(enum.Enum):
    """Directory formats that can be used when saving tensorboard logs,
    checkpoints, etc.

    during training/evaluation.
    FLAT: the first-level directories are logs, checkpoints, metrics, etc; the second-level are time strings of each experiment
    NESTED: the opposite to FLAT.
    """

    FLAT = "FLAT"
    NESTED = "NESTED"


# Has results queue (aggregated per trainer), checkpoints queue and mp context
# Instantiates train, validate, and test workers
# Logging
# Saves configs, makes folder for trainer models
class OnPolicyRunner(object):
    def __init__(
        self,
        config: ExperimentConfig,
        output_dir: str,
        loaded_config_src_files: Optional[Dict[str, str]],
        seed: Optional[int] = None,
        mode: str = "train",
        deterministic_cudnn: bool = False,
        deterministic_agents: bool = False,
        mp_ctx: Optional[BaseContext] = None,
        multiprocessing_start_method: str = "default",
        extra_tag: str = "",
        disable_tensorboard: bool = False,
        disable_config_saving: bool = False,
        distributed_ip_and_port: str = "127.0.0.1:0",
        distributed_preemption_threshold: float = 0.7,
        machine_id: int = 0,
        save_dir_fmt: SaveDirFormat = SaveDirFormat.FLAT,
        callbacks: Optional[str] = None,
        args: Optional[ArgumentParser] = None,
    ):
        self.config = config
        self.output_dir = output_dir
        self.loaded_config_src_files = loaded_config_src_files
        self.seed = seed if seed is not None else random.randint(0, 2 ** 31 - 1)
        self.deterministic_cudnn = deterministic_cudnn
        self.distributed_preemption_threshold = distributed_preemption_threshold
        if multiprocessing_start_method == "default":
            if torch.cuda.is_available():
                multiprocessing_start_method = "forkserver"
            else:
                # Spawn seems to play nicer with cpus and debugging
                multiprocessing_start_method = "spawn"
        self.mp_ctx = self.init_context(mp_ctx, multiprocessing_start_method)
        self.extra_tag = extra_tag
        self.mode = mode.lower().strip()
        self.visualizer: Optional[VizSuite] = None
        self.deterministic_agents = deterministic_agents
        self.disable_tensorboard = disable_tensorboard
        self.disable_config_saving = disable_config_saving

        assert self.mode in [
            TRAIN_MODE_STR,
            TEST_MODE_STR,
        ], "Only 'train' and 'test' modes supported in runner"

        if self.deterministic_cudnn:
            set_deterministic_cudnn()

        set_seed(self.seed)

        self.queues: Optional[Dict[str, mp.Queue]] = None

        self.processes: Dict[str, List[Union[BaseProcess, mp.Process]]] = defaultdict(
            list
        )

        self.current_checkpoint = None

        self._local_start_time_str: Optional[str] = None

        self._is_closed: bool = False

        self._collect_valid_results: bool = False

        self.distributed_ip_and_port = distributed_ip_and_port
        self.machine_id = machine_id

        self.save_dir_fmt = save_dir_fmt

        self.callbacks = self.get_callback_classes(callbacks, args=args)
        self.args = args

    @property
    def local_start_time_str(self) -> str:
        if self._local_start_time_str is None:
            raise RuntimeError(
                "Local start time string does not exist as neither `start_train()` or `start_test()`"
                " has been called on this runner."
            )
        return self._local_start_time_str

    @property
    def running_validation(self):
        return (
            sum(
                MachineParams.instance_from(
                    self.config.machine_params(VALID_MODE_STR)
                ).nprocesses
            )
            > 0
        ) and self.machine_id == 0

    @staticmethod
    def init_context(
        mp_ctx: Optional[BaseContext] = None,
        multiprocessing_start_method: str = "forkserver",
        valid_start_methods: Tuple[str, ...] = ("forkserver", "spawn", "fork"),
    ):
        if mp_ctx is None:
            assert multiprocessing_start_method in valid_start_methods, (
                f"multiprocessing_start_method must be one of {valid_start_methods}."
                f" Got '{multiprocessing_start_method}'"
            )

            mp_ctx = mp.get_context(multiprocessing_start_method)
        elif multiprocessing_start_method != mp_ctx.get_start_method():
            get_logger().warning(
                f"ignoring multiprocessing_start_method '{multiprocessing_start_method}'"
                f" and using given context with '{mp_ctx.get_start_method()}'"
            )

        return mp_ctx

    def get_callback_classes(
        self, callbacks: Optional[str], args: Optional[ArgumentParser] = None
    ) -> List[Callback]:
        """Get a list of Callback classes from a comma-separated list of filenames."""
        if callbacks == "" or callbacks is None:
            return []

        setup_dict = dict(name=self.experiment_name, config=self.config, mode=self.mode)
        if args is not None:
            setup_dict.update(vars(args))

        callback_classes = set()
        files = callbacks.split(",")
        for filename in files:
            module_path = filename.replace("/", ".")
            if module_path.endswith(".py"):
                module_path = module_path[:-3]
            module = importlib.import_module(module_path)
            classes = inspect.getmembers(module, inspect.isclass)

            for mod_class in classes:
                if issubclass(mod_class[1], Callback) and mod_class[1] != Callback:
                    # NOTE: initialize the callback class
                    inst_class = mod_class[1]()
                    inst_class.setup(**setup_dict)
                    callback_classes.add(inst_class)

        return callback_classes

    def _acquire_unique_local_start_time_string(self) -> str:
        """Creates a (unique) local start time string for this experiment.

        Ensures through file locks that the local start time string
        produced is unique. This implies that, if one has many
        experiments starting in in parallel, at most one will be started
        every second (as the local start time string only records the
        time up to the current second).
        """
        os.makedirs(self.output_dir, exist_ok=True)
        start_time_string_lock_path = os.path.abspath(
            os.path.join(self.output_dir, ".allenact_start_time_string.lock")
        )
        try:
            with filelock.FileLock(start_time_string_lock_path, timeout=60):
                last_start_time_string_path = os.path.join(
                    self.output_dir, ".allenact_last_start_time_string"
                )
                pathlib.Path(last_start_time_string_path).touch()

                with open(last_start_time_string_path, "r") as f:
                    last_start_time_string_list = f.readlines()

                while True:
                    candidate_str = time.strftime(
                        "%Y-%m-%d_%H-%M-%S", time.localtime(time.time())
                    )
                    if (
                        len(last_start_time_string_list) == 0
                        or last_start_time_string_list[0].strip() != candidate_str
                    ):
                        break
                    time.sleep(0.2)

                with open(last_start_time_string_path, "w") as f:
                    f.write(candidate_str)

        except filelock.Timeout as e:
            get_logger().exception(
                f"Could not acquire the lock for {start_time_string_lock_path} for 60 seconds,"
                " this suggests an unexpected deadlock. Please close all AllenAct training processes,"
                " delete this lockfile, and try again."
            )
            raise e

        assert candidate_str is not None
        return candidate_str

    def worker_devices(self, mode: str):
        machine_params: MachineParams = MachineParams.instance_from(
            self.config.machine_params(mode)
        )
        devices = machine_params.devices

        assert all_equal(devices) or all(
            d.index >= 0 for d in devices
        ), f"Cannot have a mix of CPU and GPU devices (`devices == {devices}`)"

        get_logger().info(f"Using {len(devices)} {mode} workers on devices {devices}")
        return devices

    def local_worker_ids(self, mode: str):
        machine_params: MachineParams = MachineParams.instance_from(
            self.config.machine_params(mode, machine_id=self.machine_id)
        )
        ids = machine_params.local_worker_ids

        get_logger().info(
            f"Using local worker ids {ids} (total {len(ids)} workers in machine {self.machine_id})"
        )

        return ids

    def init_visualizer(self, mode: str):
        if not self.disable_tensorboard:
            # Note: Avoid instantiating anything in machine_params (use Builder if needed)
            machine_params = MachineParams.instance_from(
                self.config.machine_params(mode)
            )
            self.visualizer = machine_params.visualizer

    @staticmethod
    def init_process(mode: str, id: int, to_close_on_termination: OnPolicyRLEngine):
        ptitle(f"{mode}-{id}")

        def create_handler(termination_type: str):
            def handler(_signo, _frame):
                prefix = f"{termination_type} signal sent to worker {mode}-{id}."
                if to_close_on_termination.is_closed:
                    get_logger().info(
                        f"{prefix} Worker {mode}-{id} is already closed, exiting."
                    )
                    sys.exit(0)
                elif not to_close_on_termination.is_closing:
                    get_logger().info(
                        f"{prefix} Forcing worker {mode}-{id} to close and exiting."
                    )
                    # noinspection PyBroadException
                    try:
                        to_close_on_termination.close(True)
                    except Exception:
                        get_logger().error(
                            f"Error occurred when closing the RL engine used by work {mode}-{id}."
                            f" We cannot recover from this and will simply exit. The exception:"
                        )
                        get_logger().exception(traceback.format_exc())
                        sys.exit(1)
                    sys.exit(0)
                else:
                    get_logger().info(
                        f"{prefix} Worker {mode}-{id} is already closing, ignoring this signal."
                    )

            return handler

        signal.signal(signal.SIGTERM, create_handler("Termination"))
        signal.signal(signal.SIGINT, create_handler("Interrupt"))

    @staticmethod
    def init_worker(engine_class, args, kwargs):
        mode = kwargs["mode"]
        id = kwargs["worker_id"]

        worker = None
        try:
            worker = engine_class(*args, **kwargs)
        except Exception:
            get_logger().error(f"Encountered Exception. Terminating {mode} worker {id}")
            get_logger().exception(traceback.format_exc())
            kwargs["results_queue"].put((f"{mode}_stopped", 1 + id))
        finally:
            return worker

    @staticmethod
    def train_loop(
        id: int = 0,
        checkpoint: Optional[str] = None,
        restart_pipeline: bool = False,
        valid_on_initial_weights: bool = False,
        *engine_args,
        **engine_kwargs,
    ):
        engine_kwargs["mode"] = TRAIN_MODE_STR
        engine_kwargs["worker_id"] = id
        engine_kwargs_for_print = {
            k: (v if k != "initial_model_state_dict" else "[SUPPRESSED]")
            for k, v in engine_kwargs.items()
        }
        get_logger().info(f"train {id} args {engine_kwargs_for_print}")

        trainer: OnPolicyTrainer = OnPolicyRunner.init_worker(
            engine_class=OnPolicyTrainer, args=engine_args, kwargs=engine_kwargs
        )
        if trainer is not None:
            OnPolicyRunner.init_process("Train", id, to_close_on_termination=trainer)
            trainer.train(
                checkpoint_file_name=checkpoint,
                restart_pipeline=restart_pipeline,
                valid_on_initial_weights=valid_on_initial_weights,
            )

    @staticmethod
    def valid_loop(id: int = 0, *engine_args, **engine_kwargs):
        engine_kwargs["mode"] = VALID_MODE_STR
        engine_kwargs["worker_id"] = id
        get_logger().info(f"valid {id} args {engine_kwargs}")

        valid = OnPolicyRunner.init_worker(
            engine_class=OnPolicyInference, args=engine_args, kwargs=engine_kwargs
        )
        if valid is not None:
            OnPolicyRunner.init_process("Valid", id, to_close_on_termination=valid)
            valid.process_checkpoints()  # gets checkpoints via queue

    @staticmethod
    def test_loop(id: int = 0, *engine_args, **engine_kwargs):
        engine_kwargs["mode"] = TEST_MODE_STR
        engine_kwargs["worker_id"] = id
        get_logger().info(f"test {id} args {engine_kwargs}")

        test = OnPolicyRunner.init_worker(OnPolicyInference, engine_args, engine_kwargs)
        if test is not None:
            OnPolicyRunner.init_process("Test", id, to_close_on_termination=test)
            test.process_checkpoints()  # gets checkpoints via queue

    def _initialize_start_train_or_start_test(self):
        self._is_closed = False

        if self.queues is not None:
            for k, q in self.queues.items():
                try:
                    out = q.get(timeout=1)
                    raise RuntimeError(
                        f"{k} queue was not empty before starting new training/testing (contained {out})."
                        f" This should not happen, please report how you obtained this error"
                        f" by creating an issue at https://github.com/allenai/allenact/issues."
                    )
                except queue.Empty:
                    pass

        self.queues = {
            "results": self.mp_ctx.Queue(),
            "checkpoints": self.mp_ctx.Queue(),
        }

        self._local_start_time_str = self._acquire_unique_local_start_time_string()

    def get_port(self):
        passed_port = int(self.distributed_ip_and_port.split(":")[1])
        if passed_port == 0:
            assert (
                self.machine_id == 0
            ), "Only runner with `machine_id` == 0 can search for a free port."
            distributed_port = find_free_port(
                self.distributed_ip_and_port.split(":")[0]
            )
        else:
            distributed_port = passed_port

        get_logger().info(
            f"Engines on machine_id == {self.machine_id} using port {distributed_port} and seed {self.seed}"
        )

        return distributed_port

    def start_train(
        self,
        checkpoint: Optional[str] = None,
        restart_pipeline: bool = False,
        max_sampler_processes_per_worker: Optional[int] = None,
        save_ckpt_after_every_pipeline_stage: bool = True,
        collect_valid_results: bool = False,
        valid_on_initial_weights: bool = False,
    ):
        self._initialize_start_train_or_start_test()

        self._collect_valid_results = collect_valid_results

        if not self.disable_config_saving:
            self.save_project_state()

        devices = self.worker_devices(TRAIN_MODE_STR)
        num_workers = len(devices)

        # Be extra careful to ensure that all models start
        # with the same initializations.
        set_seed(self.seed)
        initial_model_state_dict = self.config.create_model(
            sensor_preprocessor_graph=MachineParams.instance_from(
                self.config.machine_params(self.mode)
            ).sensor_preprocessor_graph
        ).state_dict()

        distributed_port = 0 if num_workers == 1 else self.get_port()

        worker_ids = self.local_worker_ids(TRAIN_MODE_STR)

        model_hash = None
        for trainer_id in worker_ids:
            training_kwargs = dict(
                id=trainer_id,
                checkpoint=checkpoint,
                restart_pipeline=restart_pipeline,
                experiment_name=self.experiment_name,
                config=self.config,
                results_queue=self.queues["results"],
                checkpoints_queue=self.queues["checkpoints"]
                if self.running_validation
                else None,
                checkpoints_dir=self.checkpoint_dir(),
                seed=self.seed,
                deterministic_cudnn=self.deterministic_cudnn,
                mp_ctx=self.mp_ctx,
                num_workers=num_workers,
                device=devices[trainer_id],
                distributed_ip=self.distributed_ip_and_port.split(":")[0],
                distributed_port=distributed_port,
                max_sampler_processes_per_worker=max_sampler_processes_per_worker,
                save_ckpt_after_every_pipeline_stage=save_ckpt_after_every_pipeline_stage,
                initial_model_state_dict=initial_model_state_dict
                if model_hash is None
                else model_hash,
                first_local_worker_id=worker_ids[0],
<<<<<<< HEAD
                distributed_preemption_threshold=self.distributed_preemption_threshold,
=======
                valid_on_initial_weights=valid_on_initial_weights,
>>>>>>> 474fb847
            )
            train: BaseProcess = self.mp_ctx.Process(
                target=self.train_loop, kwargs=training_kwargs,
            )
            try:
                train.start()
            except ValueError as e:
                # If the `initial_model_state_dict` is too large we sometimes
                # run into errors passing it with multiprocessing. In such cases
                # we instead hash the state_dict and confirm, in each engine worker, that
                # this hash equals the model the engine worker instantiates.
                if e.args[0] == "too many fds":
                    model_hash = md5_hash_of_state_dict(initial_model_state_dict)
                    training_kwargs["initial_model_state_dict"] = model_hash
                    train = self.mp_ctx.Process(
                        target=self.train_loop, kwargs=training_kwargs,
                    )
                    train.start()
                else:
                    raise e

            self.processes[TRAIN_MODE_STR].append(train)

        get_logger().info(
            f"Started {len(self.processes[TRAIN_MODE_STR])} train processes"
        )

        # Validation
        if self.running_validation:
            device = self.worker_devices(VALID_MODE_STR)[0]
            self.init_visualizer(VALID_MODE_STR)
            valid: BaseProcess = self.mp_ctx.Process(
                target=self.valid_loop,
                args=(0,),
                kwargs=dict(
                    config=self.config,
                    results_queue=self.queues["results"],
                    checkpoints_queue=self.queues["checkpoints"],
                    seed=12345,  # TODO allow same order for randomly sampled tasks? Is this any useful anyway?
                    deterministic_cudnn=self.deterministic_cudnn,
                    deterministic_agents=self.deterministic_agents,
                    mp_ctx=self.mp_ctx,
                    device=device,
                    max_sampler_processes_per_worker=max_sampler_processes_per_worker,
                ),
            )
            valid.start()
            self.processes[VALID_MODE_STR].append(valid)

            get_logger().info(
                f"Started {len(self.processes[VALID_MODE_STR])} valid processes"
            )
        else:
            get_logger().info(
                "No processes allocated to validation, no validation will be run."
            )

        metrics_file_template: Optional[str] = None

        if self._collect_valid_results:
            metrics_dir = self.metric_path(self.local_start_time_str)
            os.makedirs(metrics_dir, exist_ok=True)
            suffix = f"__valid_{self.local_start_time_str}"
            metrics_file_template = os.path.join(
                metrics_dir, "metrics" + suffix + "{:012d}.json"
            )  # template for training steps

            get_logger().info(
                f"Saving valid metrics with template {metrics_file_template}"
            )

            # Check output file can be written
            with open(metrics_file_template.format(0), "w") as f:
                json.dump([], f, indent=4, sort_keys=True, cls=NumpyJSONEncoder)

        valid_results = self.log_and_close(
            start_time_str=self.local_start_time_str,
            nworkers=len(worker_ids),  # TODO num_workers once we forward metrics,
            metrics_file=metrics_file_template,
        )

        if not self._collect_valid_results:
            return self.local_start_time_str
        else:
            return self.local_start_time_str, valid_results

    def start_test(
        self,
        checkpoint_path_dir_or_pattern: str,
        infer_output_dir: bool = False,
        approx_ckpt_step_interval: Optional[Union[float, int]] = None,
        max_sampler_processes_per_worker: Optional[int] = None,
        inference_expert: bool = False,
    ) -> List[Dict]:
        # Tester always runs on a single machine
        assert (
            self.machine_id == 0
        ), f"Received `machine_id={self.machine_id} for test. Only one machine supported."
        assert (
            checkpoint_path_dir_or_pattern is not None
        ), "Must provide a --checkpoint path or pattern to test on."

        self.extra_tag += (
            "__" * (len(self.extra_tag) > 0) + "enforced_test_expert"
        ) * inference_expert
        self._initialize_start_train_or_start_test()

        devices = self.worker_devices(TEST_MODE_STR)
        self.init_visualizer(TEST_MODE_STR)
        num_testers = len(devices)

        distributed_port = 0
        if num_testers > 1:
            distributed_port = find_free_port()

        # Tester always runs on a single machine
        for tester_it in range(num_testers):
            test: BaseProcess = self.mp_ctx.Process(
                target=self.test_loop,
                args=(tester_it,),
                kwargs=dict(
                    config=self.config,
                    results_queue=self.queues["results"],
                    checkpoints_queue=self.queues["checkpoints"],
                    seed=12345,  # TODO allow same order for randomly sampled tasks? Is this any useful anyway?
                    deterministic_cudnn=self.deterministic_cudnn,
                    deterministic_agents=self.deterministic_agents,
                    mp_ctx=self.mp_ctx,
                    num_workers=num_testers,
                    device=devices[tester_it],
                    max_sampler_processes_per_worker=max_sampler_processes_per_worker,
                    distributed_port=distributed_port,
                    enforce_expert=inference_expert,
                ),
            )

            test.start()
            self.processes[TEST_MODE_STR].append(test)

        get_logger().info(
            f"Started {len(self.processes[TEST_MODE_STR])} test processes"
        )

        checkpoint_paths = self.get_checkpoint_files(
            checkpoint_path_dir_or_pattern=checkpoint_path_dir_or_pattern,
            approx_ckpt_step_interval=approx_ckpt_step_interval,
        )
        steps = [self.step_from_checkpoint(cp) for cp in checkpoint_paths]

        get_logger().info(f"Running test on {len(steps)} steps {steps}")

        for checkpoint_path in checkpoint_paths:
            # Make all testers work on each checkpoint
            for tester_it in range(num_testers):
                self.queues["checkpoints"].put(("eval", checkpoint_path))

        # Signal all testers to terminate cleanly
        for _ in range(num_testers):
            self.queues["checkpoints"].put(("quit", None))

        if self.save_dir_fmt == SaveDirFormat.NESTED:
            if infer_output_dir:  # NOTE: we change output_dir here
                self.output_dir = self.checkpoint_log_folder_str(checkpoint_paths[0])
            suffix = ""
        elif self.save_dir_fmt == SaveDirFormat.FLAT:
            suffix = f"__test_{self.local_start_time_str}"
        else:
            raise NotImplementedError
        metrics_dir = self.metric_path(self.local_start_time_str)
        os.makedirs(metrics_dir, exist_ok=True)
        metrics_file_path = os.path.join(metrics_dir, "metrics" + suffix + ".json")

        get_logger().info(f"Saving test metrics in {metrics_file_path}")

        # Check output file can be written
        with open(metrics_file_path, "w") as f:
            json.dump([], f, indent=4, sort_keys=True, cls=NumpyJSONEncoder)

        return self.log_and_close(
            start_time_str=self.checkpoint_start_time_str(checkpoint_paths[0]),
            nworkers=num_testers,
            test_steps=steps,
            metrics_file=metrics_file_path,
        )

    @staticmethod
    def checkpoint_start_time_str(checkpoint_file_name):
        parts = checkpoint_file_name.split(os.path.sep)
        assert len(parts) > 1, f"{checkpoint_file_name} is not a valid checkpoint path"
        start_time_str = parts[-2]
        get_logger().info(f"Using checkpoint start time {start_time_str}")
        return start_time_str

    @staticmethod
    def checkpoint_log_folder_str(checkpoint_file_name):
        parts = checkpoint_file_name.split(os.path.sep)
        assert len(parts) > 1, f"{checkpoint_file_name} is not a valid checkpoint path"
        log_folder_str = os.path.sep.join(parts[:-2])  # remove checkpoints/*.pt
        get_logger().info(f"Using log folder {log_folder_str}")
        return log_folder_str

    @property
    def experiment_name(self):
        if len(self.extra_tag) > 0:
            return f"{self.config.tag()}_{self.extra_tag}"
        return self.config.tag()

    def checkpoint_dir(
        self, start_time_str: Optional[str] = None, create_if_none: bool = True
    ):
        path_parts = [
            self.config.tag()
            if self.extra_tag == ""
            else os.path.join(self.config.tag(), self.extra_tag),
            start_time_str or self.local_start_time_str,
        ]
        if self.save_dir_fmt == SaveDirFormat.NESTED:
            folder = os.path.join(self.output_dir, *path_parts, "checkpoints",)
        elif self.save_dir_fmt == SaveDirFormat.FLAT:
            folder = os.path.join(self.output_dir, "checkpoints", *path_parts,)
        else:
            raise NotImplementedError
        if create_if_none:
            os.makedirs(folder, exist_ok=True)
        return folder

    def log_writer_path(self, start_time_str: str) -> str:
        if self.save_dir_fmt == SaveDirFormat.NESTED:
            if self.mode == TEST_MODE_STR:
                return os.path.join(
                    self.output_dir,
                    "test",
                    self.config.tag(),
                    self.local_start_time_str,
                )
            path = os.path.join(
                self.output_dir,
                self.config.tag()
                if self.extra_tag == ""
                else os.path.join(self.config.tag(), self.extra_tag),
                start_time_str,
                "train_tb",
            )
            return path
        elif self.save_dir_fmt == SaveDirFormat.FLAT:
            path = os.path.join(
                self.output_dir,
                "tb",
                self.config.tag()
                if self.extra_tag == ""
                else os.path.join(self.config.tag(), self.extra_tag),
                start_time_str,
            )
            if self.mode == TEST_MODE_STR:
                path = os.path.join(path, "test", self.local_start_time_str)
            return path
        else:
            raise NotImplementedError

    def metric_path(self, start_time_str: str) -> str:
        if self.save_dir_fmt == SaveDirFormat.NESTED:
            return os.path.join(
                self.output_dir, "test", self.config.tag(), start_time_str,
            )
        elif self.save_dir_fmt == SaveDirFormat.FLAT:
            return os.path.join(
                self.output_dir,
                "metrics",
                self.config.tag()
                if self.extra_tag == ""
                else os.path.join(self.config.tag(), self.extra_tag),
                start_time_str,
            )
        else:
            raise NotImplementedError

    def save_project_state(self):
        path_parts = [
            self.config.tag()
            if self.extra_tag == ""
            else os.path.join(self.config.tag(), self.extra_tag),
            self.local_start_time_str,
        ]
        if self.save_dir_fmt == SaveDirFormat.NESTED:
            base_dir = os.path.join(self.output_dir, *path_parts, "used_configs",)
        elif self.save_dir_fmt == SaveDirFormat.FLAT:
            base_dir = os.path.join(self.output_dir, "used_configs", *path_parts,)
        else:
            raise NotImplementedError
        os.makedirs(base_dir, exist_ok=True)

        # Saving current git diff
        try:
            sha, diff_str = get_git_diff_of_project()
            with open(os.path.join(base_dir, f"{sha}.patch"), "w") as f:
                f.write(diff_str)

            get_logger().info(f"Git diff saved to {base_dir}")
        except subprocess.CalledProcessError:
            get_logger().warning(
                "Failed to get a git diff of the current project."
                f" Is it possible that {os.getcwd()} is not under version control?"
            )

        # Saving configs
        if self.loaded_config_src_files is not None:
            for src_path in self.loaded_config_src_files:
                if src_path == CONFIG_KWARGS_STR:
                    # We also save key-word arguments passed to to the experiment
                    # initializer.
                    save_path = os.path.join(base_dir, "config_kwargs.json")
                    assert not os.path.exists(
                        save_path
                    ), f"{save_path} should not already exist."
                    with open(save_path, "w") as f:
                        json.dump(json.loads(self.loaded_config_src_files[src_path]), f)
                    continue

                assert os.path.isfile(src_path), f"Config file {src_path} not found"
                src_path = os.path.abspath(src_path)

                # To prevent overwriting files with the same name, we loop
                # here until we find a prefix (if necessary) to prevent
                # name collisions.
                k = -1
                while True:
                    prefix = "" if k == -1 else f"namecollision{k}__"
                    k += 1
                    dst_path = os.path.join(
                        base_dir, f"{prefix}{os.path.basename(src_path)}",
                    )
                    if not os.path.exists(dst_path):
                        os.makedirs(os.path.dirname(dst_path), exist_ok=True)
                        with open(src_path, "r") as f:
                            file_contents = f.read()
                        with open(dst_path, "w") as f:
                            f.write(
                                f"### THIS FILE ORIGINALLY LOCATED AT '{src_path}'\n\n{file_contents}"
                            )
                        break

        get_logger().info(f"Config files saved to {base_dir}")
        for callback in self.callbacks:
            callback.after_save_project_state(base_dir=base_dir)

    def process_eval_package(
        self,
        log_writer: Optional[SummaryWriter],
        pkg: LoggingPackage,
        all_results: Optional[List[Any]] = None,
    ):
        training_steps = pkg.training_steps
        checkpoint_file_name = pkg.checkpoint_file_name
        render = pkg.viz_data
        task_outputs = pkg.metric_dicts

        num_tasks = pkg.num_non_empty_metrics_dicts_added
        metric_means = pkg.metrics_tracker.means()
        callback_metric_means = dict()
        tasks_callback_data = pkg.task_callback_data

        mode = pkg.mode

        if log_writer is not None:
            log_writer.add_scalar(
                f"{mode}-misc/num_tasks_evaled", num_tasks, training_steps
            )
        callback_metric_means[f"{mode}-misc/num_tasks_evaled"] = num_tasks

        message = [f"{mode} {training_steps} steps:"]
        for k in sorted(metric_means.keys()):
            if log_writer is not None:
                log_writer.add_scalar(
                    f"{mode}-metrics/{k}", metric_means[k], training_steps
                )
            callback_metric_means[f"{mode}-metrics/{k}"] = metric_means[k]
            message.append(f"{k} {metric_means[k]}")

        results = copy.deepcopy(metric_means)
        results.update({"training_steps": training_steps, "tasks": task_outputs})
        if all_results is not None:
            all_results.append(results)

        message.append(f"tasks {num_tasks} checkpoint {checkpoint_file_name}")
        get_logger().info(" ".join(message))

        for callback in self.callbacks:
            callback.on_valid_log(
                metric_means=callback_metric_means,
                metrics=results,
                step=training_steps,
                checkpoint_file_name=checkpoint_file_name,
                tasks_data=tasks_callback_data,
            )

        if self.visualizer is not None:
            self.visualizer.log(
                log_writer=log_writer,
                task_outputs=task_outputs,
                render=render,
                num_steps=training_steps,
            )

    def process_train_packages(
        self,
        log_writer: Optional[SummaryWriter],
        pkgs: List[LoggingPackage],
        last_steps: int,
        last_storage_uuid_to_total_experiences: Dict[str, int],
        last_time: float,
    ):
        assert self.mode == TRAIN_MODE_STR
        callback_metric_means = dict()

        current_time = time.time()

        training_steps = pkgs[0].training_steps
        storage_uuid_to_total_experiences = pkgs[0].storage_uuid_to_total_experiences

        if log_writer is not None:
            log_writer.add_scalar(
                tag="train-misc/pipeline_stage",
                scalar_value=pkgs[0].pipeline_stage,
                global_step=training_steps,
            )
        callback_metric_means[f"train-misc/pipeline_stage"] = pkgs[0].pipeline_stage

        for storage_uuid, val in storage_uuid_to_total_experiences.items():
            if log_writer is not None:
                log_writer.add_scalar(
                    tag=f"train-misc/{storage_uuid}_total_experiences",
                    scalar_value=val,
                    global_step=training_steps,
                )
            callback_metric_means[f"train-misc/{storage_uuid}_total_experiences"] = val

        def add_prefix(
            d: Union[Dict[str, Any], str],
            tag_if_not_a_loss: str,
            stage_component_uuid: Optional[str],
        ) -> Union[Dict[str, Any], str]:
            midfix = (
                "-" if stage_component_uuid is None else f"-{stage_component_uuid}-"
            )

            def _convert(key: str):
                if key.startswith("losses/"):
                    return f"{self.mode}{midfix}{key}"
                else:
                    return f"{self.mode}{midfix}{tag_if_not_a_loss}/{key}"

            if isinstance(d, str):
                return _convert(d)
            return {_convert(k): v for k, v in d.items()}

        metrics_and_train_info_tracker = ScalarMeanTracker()
        scalar_name_to_total_storage_experience = {}
        storage_uuid_to_stage_component_uuids = defaultdict(lambda: set())
        tasks_callback_data = []
        for pkg in pkgs:
            metrics_and_train_info_tracker.add_scalars(
                scalars=add_prefix(pkg.metrics_tracker.means(), "metrics", None),
                n=add_prefix(pkg.metrics_tracker.counts(), "metrics", None),
            )
            tasks_callback_data.extend(pkg.task_callback_data)

            for (
                (stage_component_uuid, storage_uuid),
                train_info_tracker,
            ) in pkg.train_info_trackers.items():

                storage_uuid_to_stage_component_uuids[storage_uuid].add(
                    stage_component_uuid
                )

                train_info_means = add_prefix(
                    train_info_tracker.means(),
                    tag_if_not_a_loss="misc",
                    stage_component_uuid=stage_component_uuid,
                )
                train_info_counts = add_prefix(
                    train_info_tracker.counts(),
                    tag_if_not_a_loss="misc",
                    stage_component_uuid=stage_component_uuid,
                )
                metrics_and_train_info_tracker.add_scalars(
                    scalars=train_info_means, n=train_info_counts,
                )

                if storage_uuid is None:
                    assert stage_component_uuid is None
                    total_exp_for_storage = training_steps
                else:
                    total_exp_for_storage = pkg.storage_uuid_to_total_experiences[
                        storage_uuid
                    ]
                for scalar_name in train_info_means:
                    if scalar_name in scalar_name_to_total_storage_experience:
                        assert (
                            total_exp_for_storage
                            == scalar_name_to_total_storage_experience[scalar_name]
                        ), (
                            f"For metric {scalar_name}: there is disagreement between the training steps parameter"
                            f" across different workers ({total_exp_for_storage} !="
                            f" {scalar_name_to_total_storage_experience[scalar_name]}). This suggests an error in "
                            f" AllenAct, please report this issue at https://github.com/allenai/allenact/issues."
                        )
                    else:
                        scalar_name_to_total_storage_experience[
                            scalar_name
                        ] = total_exp_for_storage

        message = [
            f"TRAIN: {training_steps} rollout steps ({pkgs[0].storage_uuid_to_total_experiences})"
        ]
        means = metrics_and_train_info_tracker.means()
        callback_metric_means.update(means)

        for k in sorted(
            means.keys(), key=lambda mean_key: (mean_key.count("/"), mean_key)
        ):
            if log_writer is not None:
                log_writer.add_scalar(
                    tag=k,
                    scalar_value=means[k],
                    global_step=scalar_name_to_total_storage_experience.get(
                        k, training_steps
                    ),
                )
            short_key = (
                "/".join(k.split("/")[1:]) if k.startswith("train-") and "/" in k else k
            )
            message.append(f"{short_key} {means[k]:.3g}")
        message += [f"elapsed_time {(current_time - last_time):.3g}s"]

        if last_steps > 0:
            fps = (training_steps - last_steps) / (current_time - last_time)
            message += [f"approx_fps {fps:.3g}"]
            if log_writer is not None:
                log_writer.add_scalar(
                    add_prefix("approx_fps", "misc", None), fps, training_steps
                )
            callback_metric_means[add_prefix("approx_fps", "misc", None)] = fps

        for (
            storage_uuid,
            last_total_exp,
        ) in last_storage_uuid_to_total_experiences.items():
            if storage_uuid in storage_uuid_to_total_experiences:
                cur_total_exp = storage_uuid_to_total_experiences[storage_uuid]
                eps = (cur_total_exp - last_total_exp) / (current_time - last_time)
                message += [f"{storage_uuid}/approx_eps {eps:.3g}"]
                for stage_component_uuid in storage_uuid_to_stage_component_uuids[
                    storage_uuid
                ]:
                    callback_metric_means[
                        add_prefix(
                            f"approx_eps", "misc", stage_component_uuid=stage_component_uuid,
                        )
                    ] = eps
                    if log_writer is not None:
                        log_writer.add_scalar(
                            add_prefix(
                                f"approx_eps",
                                "misc",
                                stage_component_uuid=stage_component_uuid,
                            ),
                            eps,
                            cur_total_exp,
                        )

        get_logger().info(" ".join(message))

        metrics = []
        for pkg in pkgs:
            metrics.extend(pkg.metric_dicts)

        for callback in self.callbacks:
            callback.on_train_log(
                metrics=metrics,
                metric_means=callback_metric_means,
                step=training_steps,
                tasks_data=tasks_callback_data,
            )

        return training_steps, storage_uuid_to_total_experiences, current_time

    def process_test_packages(
        self,
        log_writer: Optional[SummaryWriter],
        pkgs: List[LoggingPackage],
        all_results: Optional[List[Any]] = None,
    ):
        mode = pkgs[0].mode
        assert mode == TEST_MODE_STR

        training_steps = pkgs[0].training_steps

        all_metrics_tracker = ScalarMeanTracker()
        metric_dicts_list, render, checkpoint_file_name = [], {}, []
        tasks_callback_data = []
        for pkg in pkgs:
            all_metrics_tracker.add_scalars(
                scalars=pkg.metrics_tracker.means(), n=pkg.metrics_tracker.counts()
            )
            tasks_callback_data.extend(pkg.task_callback_data)
            metric_dicts_list.extend(pkg.metric_dicts)
            if pkg.viz_data is not None:
                render.update(pkg.viz_data)
            checkpoint_file_name.append(pkg.checkpoint_file_name)

        assert all_equal(checkpoint_file_name)

        message = [f"{mode} {training_steps} steps:"]

        metric_means = all_metrics_tracker.means()
        callback_metric_means = dict()
        for k in sorted(metric_means.keys()):
            if log_writer is not None:
                log_writer.add_scalar(
                    f"{mode}-metrics/{k}", metric_means[k], training_steps
                )
            callback_metric_means[f"{mode}-metrics/{k}"] = metric_means[k]
            message.append(k + f" {metric_means[k]:.3g}")

        if all_results is not None:
            results = copy.deepcopy(metric_means)
            results.update(
                {"training_steps": training_steps, "tasks": metric_dicts_list}
            )
            all_results.append(results)

        num_tasks = sum([pkg.num_non_empty_metrics_dicts_added for pkg in pkgs])
        if log_writer is not None:
            log_writer.add_scalar(
                f"{mode}-misc/num_tasks_evaled", num_tasks, training_steps
            )
        callback_metric_means[f"{mode}-misc/num_tasks_evaled"] = num_tasks

        message.append(f"tasks {num_tasks} checkpoint {checkpoint_file_name[0]}")
        get_logger().info(" ".join(message))

        for callback in self.callbacks:
            callback.on_test_log(
                metric_means=callback_metric_means,
                metrics=all_results[-1],
                step=training_steps,
                checkpoint_file_name=checkpoint_file_name[0],
                tasks_data=tasks_callback_data,
            )

        if self.visualizer is not None:
            self.visualizer.log(
                log_writer=log_writer,
                task_outputs=metric_dicts_list,
                render=render,
                num_steps=training_steps,
            )

    def log_and_close(
        self,
        start_time_str: str,
        nworkers: int,
        test_steps: Sequence[int] = (),
        metrics_file: Optional[str] = None,
    ) -> List[Dict]:
        finalized = False

        log_writer: Optional[SummaryWriter] = None
        if not self.disable_tensorboard:
            log_writer = SummaryWriter(
                log_dir=self.log_writer_path(start_time_str),
                filename_suffix=f"__{self.mode}_{self.local_start_time_str}",
            )

        # To aggregate/buffer metrics from trainers/testers
        collected: List[LoggingPackage] = []
        last_train_steps = 0
        last_storage_uuid_to_total_experiences = {}
        last_train_time = time.time()
        # test_steps = sorted(test_steps, reverse=True)
        eval_results: List[Dict] = []
        unfinished_workers = nworkers

        try:
            while True:
                try:
                    package: Union[
                        LoggingPackage, Union[Tuple[str, Any], Tuple[str, Any, Any]]
                    ] = self.queues["results"].get(timeout=1)

                    if isinstance(package, LoggingPackage):
                        pkg_mode = package.mode

                        if pkg_mode == TRAIN_MODE_STR:
                            collected.append(package)
                            if len(collected) >= nworkers:

                                collected = sorted(
                                    collected,
                                    key=lambda pkg: (
                                        pkg.training_steps,
                                        *sorted(
                                            pkg.storage_uuid_to_total_experiences.items()
                                        ),
                                    ),
                                )

                                if (
                                    collected[nworkers - 1].training_steps
                                    == collected[0].training_steps
                                    and collected[
                                        nworkers - 1
                                    ].storage_uuid_to_total_experiences
                                    == collected[0].storage_uuid_to_total_experiences
                                ):  # ensure all workers have provided the same training_steps and total_experiences
                                    (
                                        last_train_steps,
                                        last_storage_uuid_to_total_experiences,
                                        last_train_time,
                                    ) = self.process_train_packages(
                                        log_writer=log_writer,
                                        pkgs=collected[:nworkers],
                                        last_steps=last_train_steps,
                                        last_storage_uuid_to_total_experiences=last_storage_uuid_to_total_experiences,
                                        last_time=last_train_time,
                                    )
                                    collected = collected[nworkers:]
                                elif len(collected) > 2 * nworkers:
                                    get_logger().warning(
                                        f"Unable to aggregate train packages from all {nworkers} workers"
                                        f"after {len(collected)} packages collected"
                                    )
                        elif (
                            pkg_mode == VALID_MODE_STR
                        ):  # they all come from a single worker
                            if (
                                package.training_steps is not None
                            ):  # no validation samplers
                                self.process_eval_package(
                                    log_writer=log_writer,
                                    pkg=package,
                                    all_results=eval_results
                                    if self._collect_valid_results
                                    else None,
                                )

                                if metrics_file is not None:
                                    with open(
                                        metrics_file.format(package.training_steps), "w"
                                    ) as f:
                                        json.dump(
                                            eval_results[-1],
                                            f,
                                            indent=4,
                                            sort_keys=True,
                                            cls=NumpyJSONEncoder,
                                        )
                                        get_logger().info(
                                            "Written valid results file {}".format(
                                                metrics_file.format(
                                                    package.training_steps
                                                ),
                                            )
                                        )

                            if (
                                finalized and self.queues["checkpoints"].empty()
                            ):  # assume queue is actually empty after trainer finished and no checkpoints in queue
                                break
                        elif pkg_mode == TEST_MODE_STR:
                            collected.append(package)
                            if len(collected) >= nworkers:
                                collected = sorted(
                                    collected, key=lambda x: x.training_steps
                                )  # sort by num_steps
                                if (
                                    collected[nworkers - 1].training_steps
                                    == collected[0].training_steps
                                ):  # ensure nworkers have provided the same num_steps
                                    self.process_test_packages(
                                        log_writer=log_writer,
                                        pkgs=collected[:nworkers],
                                        all_results=eval_results,
                                    )

                                    collected = collected[nworkers:]
                                    with open(metrics_file, "w") as f:
                                        json.dump(
                                            eval_results,
                                            f,
                                            indent=4,
                                            sort_keys=True,
                                            cls=NumpyJSONEncoder,
                                        )
                                        get_logger().info(
                                            f"Updated {metrics_file} up to checkpoint"
                                            f" {test_steps[len(eval_results) - 1]}"
                                        )
                        else:
                            get_logger().error(
                                f"Runner received unknown package of type {pkg_mode}"
                            )
                    else:
                        pkg_mode = package[0]

                        if pkg_mode == "train_stopped":
                            if package[1] == 0:
                                finalized = True
                                if not self.running_validation:
                                    get_logger().info(
                                        "Terminating runner after trainer done (no validation)"
                                    )
                                    break
                            else:
                                raise Exception(
                                    f"Train worker {package[1] - 1} abnormally terminated"
                                )
                        elif pkg_mode == "valid_stopped":
                            raise Exception(
                                f"Valid worker {package[1] - 1} abnormally terminated"
                            )
                        elif pkg_mode == "test_stopped":
                            if package[1] == 0:
                                unfinished_workers -= 1
                                if unfinished_workers == 0:
                                    get_logger().info(
                                        "Last tester finished. Terminating"
                                    )
                                    finalized = True
                                    break
                            else:
                                raise RuntimeError(
                                    f"Test worker {package[1] - 1} abnormally terminated"
                                )
                        else:
                            get_logger().error(
                                f"Runner received invalid package tuple {package}"
                            )
                except queue.Empty as _:
                    if all(
                        p.exitcode is not None
                        for p in itertools.chain(*self.processes.values())
                    ):
                        break
        except KeyboardInterrupt:
            get_logger().info("KeyboardInterrupt. Terminating runner.")
        except Exception:
            get_logger().error("Encountered Exception. Terminating runner.")
            get_logger().exception(traceback.format_exc())
        finally:
            if finalized:
                get_logger().info("Done")
            if log_writer is not None:
                log_writer.close()
            self.close()
            return eval_results

    def get_checkpoint_files(
        self,
        checkpoint_path_dir_or_pattern: str,
        approx_ckpt_step_interval: Optional[int] = None,
    ):

        if os.path.isdir(checkpoint_path_dir_or_pattern):
            # The fragment is a path to a directory, lets use this directory
            # as the base dir to search for checkpoints
            checkpoint_path_dir_or_pattern = os.path.join(
                checkpoint_path_dir_or_pattern, "*.pt"
            )

        ckpt_paths = glob.glob(checkpoint_path_dir_or_pattern, recursive=True)

        if len(ckpt_paths) == 0:
            raise FileNotFoundError(
                f"Could not find any checkpoints at {os.path.abspath(checkpoint_path_dir_or_pattern)}, is it possible"
                f" the path has been mispecified?"
            )

        step_count_ckpt_pairs = [(self.step_from_checkpoint(p), p) for p in ckpt_paths]
        step_count_ckpt_pairs.sort()
        ckpts_paths = [p for _, p in step_count_ckpt_pairs]
        step_counts = np.array([sc for sc, _ in step_count_ckpt_pairs])

        if approx_ckpt_step_interval is not None:
            assert (
                approx_ckpt_step_interval > 0
            ), "`approx_ckpt_step_interval` must be >0"
            inds_to_eval = set()
            for i in range(
                math.ceil(step_count_ckpt_pairs[-1][0] / approx_ckpt_step_interval) + 1
            ):
                inds_to_eval.add(
                    int(np.argmin(np.abs(step_counts - i * approx_ckpt_step_interval)))
                )

            ckpts_paths = [ckpts_paths[ind] for ind in sorted(list(inds_to_eval))]
        return ckpts_paths

    @staticmethod
    def step_from_checkpoint(ckpt_path: str) -> int:
        parts = os.path.basename(ckpt_path).split("__")
        for part in parts:
            if "steps_" in part:
                possible_num = part.split("_")[-1].split(".")[0]
                if possible_num.isdigit():
                    return int(possible_num)

        get_logger().warning(
            f"The checkpoint {os.path.basename(ckpt_path)} does not follow the checkpoint naming convention"
            f" used by AllenAct. As a fall back we must load the checkpoint into memory to find the"
            f" training step count, this may increase startup time if the checkpoints are large or many"
            f" must be loaded in sequence."
        )
        ckpt = torch.load(ckpt_path, map_location="cpu")
        return ckpt["total_steps"]

    def close(self, verbose=True):
        if self._is_closed:
            return

        def logif(s: Union[str, Exception]):
            if verbose:
                if isinstance(s, str):
                    get_logger().info(s)
                elif isinstance(s, Exception):
                    get_logger().exception(traceback.format_exc())
                else:
                    raise NotImplementedError()

        # First send termination signals
        for process_type in self.processes:
            for it, process in enumerate(self.processes[process_type]):
                if process.is_alive():
                    logif(f"Terminating {process_type} {it}")
                    process.terminate()

        # Now join processes
        for process_type in self.processes:
            for it, process in enumerate(self.processes[process_type]):
                try:
                    logif(f"Joining {process_type} {it}")
                    process.join(1)
                    logif(f"Closed {process_type} {it}")
                except Exception as e:
                    logif(f"Exception raised when closing {process_type} {it}")
                    logif(e)

        self.processes.clear()
        self._is_closed = True

    def __del__(self):
        self.close(verbose=True)

    def __enter__(self):
        return self

    def __exit__(self, exc_type, exc_val, exc_tb):
        self.close(verbose=True)<|MERGE_RESOLUTION|>--- conflicted
+++ resolved
@@ -500,11 +500,8 @@
                 if model_hash is None
                 else model_hash,
                 first_local_worker_id=worker_ids[0],
-<<<<<<< HEAD
                 distributed_preemption_threshold=self.distributed_preemption_threshold,
-=======
                 valid_on_initial_weights=valid_on_initial_weights,
->>>>>>> 474fb847
             )
             train: BaseProcess = self.mp_ctx.Process(
                 target=self.train_loop, kwargs=training_kwargs,
