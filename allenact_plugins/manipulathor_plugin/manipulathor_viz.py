--- conflicted
+++ resolved
@@ -229,11 +229,6 @@
         self.disturbance_distance_queue = []
 
     def finish_episode(self, environment, episode_info, task_info):
-<<<<<<< HEAD
-        now = datetime.now()
-        # time_to_write = now.strftime("%Y_%m_%d_%H_%M_%S_%f")
-=======
->>>>>>> e16dcd16
         time_to_write = "log_ind_{:03d}".format(self.logger_index)
         self.logger_index += 1
         print("Logging", time_to_write, "len", len(self.log_queue))
