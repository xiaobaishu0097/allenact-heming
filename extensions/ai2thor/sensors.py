from typing import Any, Dict, Optional, List

import PIL
import gym
import numpy as np
import typing
from PIL import Image
from torchvision import transforms

from extensions.ai2thor.environment import AI2ThorEnvironment
from extensions.ai2thor.tasks import AI2ThorTask, ObjectNavTask
from rl_base.sensor import Sensor


class ScaleBothSides(object):
    """Rescales the input PIL.Image to the given 'width' and `height`.

    Attributes
        width: new width
        height: new height
        interpolation: Default: PIL.Image.BILINEAR
    """

    def __init__(self, width: int, height: int, interpolation=Image.BILINEAR):
        self.width = width
        self.height = height
        self.interpolation = interpolation

    def __call__(self, img: PIL.Image) -> PIL.Image:
        return img.resize((self.width, self.height), self.interpolation)


class RGBSensorThor(Sensor[AI2ThorEnvironment]):
    def __init__(self, config: Dict[str, Any], *args: Any, **kwargs: Any):
        super().__init__(config, *args, **kwargs)

        def f(x, k, default):
            return x[k] if k in x else default

        self.should_normalize = f(config, "use_resnet_normalization", False)
        self.height: Optional[int] = f(config, "height", None)
        self.width: Optional[int] = f(config, "width", None)
        self.should_normalize = f(config, "use_resnet_normalization", False)

        assert (self.width is None) == (self.height is None), (
            "In RGBSensorThor's config, "
            "either both height/width must be None or neither."
        )

        self.norm_means = np.array([[[0.485, 0.456, 0.406]]], dtype=np.float32)
        self.norm_sds = np.array([[[0.229, 0.224, 0.225]]], dtype=np.float32)

        shape = None if self.height is None else (self.height, self.width, 3)
        if not self.should_normalize:
            low = 0.0
            high = 1.0
            self.observation_space = gym.spaces.Box(low=low, high=high, shape=shape)
        else:
            low = np.tile(-self.norm_means / self.norm_sds, shape[:-1] + (1,))
            high = np.tile((1 - self.norm_means) / self.norm_sds, shape[:-1] + (1,))
            self.observation_space = gym.spaces.Box(low=low, high=high)

        self.scaler = (
            None
            if self.width is None
            else ScaleBothSides(width=self.width, height=self.height)
        )

        self.to_pil = transforms.ToPILImage()

    def _get_uuid(self, *args: Any, **kwargs: Any) -> str:
        return "rgb"

    def _get_observation_space(self) -> gym.spaces.Box:
        return self.observation_space

    def get_observation(
        self,
        env: AI2ThorEnvironment,
        task: Optional[AI2ThorTask],
        *args: Any,
        **kwargs: Any
    ) -> Any:
        rgb = env.current_frame.copy()
        assert rgb.dtype in [np.uint8, np.float32]

        if rgb.dtype == np.uint8:
<<<<<<< HEAD
            rgb = np.array(rgb, dtype=np.float32)
            rgb = rgb / 255.0
=======
            rgb = rgb.astype(np.float32) / 255.0

        print(rgb.dtype, self.norm_means, self.norm_sds)
>>>>>>> 2f40b395

        if self.should_normalize:
            rgb -= self.norm_means
            rgb /= self.norm_sds

        if self.scaler is not None and rgb.shape[:2] != (self.height, self.width):
            rgb = np.array(self.scaler(self.to_pil(rgb)), dtype=np.float32)

        return rgb


class GoalObjectTypeThorSensor(Sensor):
    def __init__(self, config: Dict[str, Any], *args: Any, **kwargs: Any):
        super().__init__(config, *args, **kwargs)

        self.ordered_object_types: List[str] = list(self.config["object_types"])
        assert self.ordered_object_types == list(sorted(self.ordered_object_types)), (
            "object types" "input to goal object type " "sensor must be ordered"
        )
        self.object_type_to_ind = {
            ot: i for i, ot in enumerate(self.ordered_object_types)
        }

        self.observation_space = gym.spaces.Discrete(len(self.ordered_object_types))

    def _get_uuid(self, *args: Any, **kwargs: Any) -> str:
        return "goal_object_type_ind"

    def _get_observation_space(self) -> gym.spaces.Discrete:
        return typing.cast(gym.spaces.Discrete, self.observation_space)

    def get_observation(
        self,
        env: AI2ThorEnvironment,
        task: Optional[ObjectNavTask],
        *args: Any,
        **kwargs: Any
    ) -> Any:

        return self.object_type_to_ind[task.task_info["object_type"]]<|MERGE_RESOLUTION|>--- conflicted
+++ resolved
@@ -85,14 +85,7 @@
         assert rgb.dtype in [np.uint8, np.float32]
 
         if rgb.dtype == np.uint8:
-<<<<<<< HEAD
-            rgb = np.array(rgb, dtype=np.float32)
-            rgb = rgb / 255.0
-=======
             rgb = rgb.astype(np.float32) / 255.0
-
-        print(rgb.dtype, self.norm_means, self.norm_sds)
->>>>>>> 2f40b395
 
         if self.should_normalize:
             rgb -= self.norm_means
