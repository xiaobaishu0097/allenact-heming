import itertools
import typing
from typing import Any, Dict, Optional, Tuple, Sequence

import gym
import numpy as np
import pandas as pd
import patsy

from extensions.rl_lighthouse.lighthouse_environment import LightHouseEnvironment
from rl_base.sensor import Sensor, prepare_locals_for_super
from rl_base.task import Task


def get_corner_observation(
    env: LightHouseEnvironment,
    view_radius: int,
    view_corner_offsets: Optional[np.array],
):
    if view_corner_offsets is None:
        view_corner_offsets = view_radius * (2 * (env.world_corners > 0) - 1)

    world_corners_offset = env.world_corners + env.world_radius
    multidim_view_corner_indices = np.clip(
        np.reshape(env.current_position, (1, -1))
        + view_corner_offsets
        + env.world_radius,
        a_min=0,
        a_max=2 * env.world_radius,
    )
    flat_view_corner_indices = np.ravel_multi_index(
        np.transpose(multidim_view_corner_indices), env.world_tensor.shape
    )
    view_values = env.world_tensor.reshape(-1)[flat_view_corner_indices]

    last_action = 2 * env.world_dim if env.last_action is None else env.last_action
    on_border_bools = np.concatenate(
        (
            env.current_position == env.world_radius,
            env.current_position == -env.world_radius,
        ),
        axis=0,
    )

    if last_action == 2 * env.world_dim or on_border_bools[last_action]:
        on_border_value = last_action
    elif on_border_bools.any():
        on_border_value = np.argwhere(on_border_bools).reshape(-1)[0]
    else:
        on_border_value = 2 * env.world_dim

    seen_mask = np.array(env.closest_distance_to_corners <= view_radius, dtype=int)
    seen_corner_values = (
        env.world_tensor.reshape(-1)[
            np.ravel_multi_index(
                np.transpose(world_corners_offset), env.world_tensor.shape
            )
        ]
        * seen_mask
    )

    return np.concatenate(
        (
            seen_corner_values + view_values * (1 - seen_mask),
            [on_border_value, last_action],
        ),
        axis=0,
        out=np.zeros((seen_corner_values.shape[0] + 2,), dtype=np.float32,),
    )


class CornerSensor(Sensor[LightHouseEnvironment, Any]):
    def __init__(
        self,
        view_radius: int,
        world_dim: int,
        uuid: str = "corner_fixed_radius",
        **kwargs: Any
    ):
        self.view_radius = view_radius
        self.world_dim = world_dim
        self.view_corner_offsets: Optional[np.ndarray] = None

        observation_space = gym.spaces.Box(
            low=min(LightHouseEnvironment.SPACE_LEVELS),
            high=max(LightHouseEnvironment.SPACE_LEVELS),
<<<<<<< HEAD
            shape=(2 ** config["world_dim"] + 2,),
=======
            shape=(2 ** world_dim,),
>>>>>>> ecf18fb8
            dtype=int,
        )

        super().__init__(**prepare_locals_for_super(locals()))

    def get_observation(
        self,
        env: LightHouseEnvironment,
        task: Optional[Task],
        *args: Any,
        **kwargs: Any
    ) -> Any:
        if self.view_corner_offsets is None:
            self.view_corner_offsets = self.view_radius * (
                2 * (env.world_corners > 0) - 1
            )

        return get_corner_observation(
            env=env,
            view_radius=self.view_radius,
            view_corner_offsets=self.view_corner_offsets,
        )


class FactorialDesignCornerSensor(Sensor[LightHouseEnvironment, Any]):
<<<<<<< HEAD
    _DESIGN_MAT_CACHE: Dict[Tuple, Any] = {}

    def __init__(self, config: Dict[str, Any], *args: Any, **kwargs: Any):
        super().__init__(config, *args, **kwargs)

        self.view_radius = config["view_radius"]
        self.world_dim = config["world_dim"]
        self.degree = config["degree"]
=======
    def __init__(
        self,
        view_radius: int,
        world_dim: int,
        degree: int,
        uuid: str = "corner_fixed_radius_categorical",
        **kwargs: Any
    ):
        self.view_radius = view_radius
        self.world_dim = world_dim
        self.degree = degree
>>>>>>> ecf18fb8

        if self.world_dim > 2:
            raise NotImplementedError(
                "When using the `FactorialDesignCornerSensor`,"
                "`world_dim` must be <= 2 due to memory constraints."
                "In the current implementation, creating the design"
                "matrix in the `world_dim == 3` case would require"
                "instantiating a matrix of size ~ 3Mx3M (9 trillion entries)."
            )

        self.view_corner_offsets: Optional[np.ndarray] = None
        # self.world_corners_offset: Optional[List[typing.Tuple[int, ...]]] = None

        self.corner_sensor = CornerSensor(self.view_radius, self.world_dim)

        self.variables_and_levels = self._get_variables_and_levels(
            world_dim=self.world_dim
        )
        self._design_mat_formula = self._create_formula(
            variables_and_levels=self._get_variables_and_levels(
                world_dim=self.world_dim
            ),
            degree=self.degree,
        )
        self.single_row_df = pd.DataFrame(
            data=[[0] * len(self.variables_and_levels)],
            columns=[x[0] for x in self.variables_and_levels],
        )
        self._view_tuple_to_design_array: Dict[Tuple[int, ...], np.ndarray] = {}

        (
            design_matrix,
            tuple_to_ind,
        ) = self._create_full_design_matrix_and_tuple_to_ind_dict(
            variables_and_levels=tuple(self.variables_and_levels), degree=self.degree
        )

        self.design_matrix = design_matrix
        self.tuple_to_ind = tuple_to_ind

        observation_space = gym.spaces.Box(
            low=min(LightHouseEnvironment.SPACE_LEVELS),
            high=max(LightHouseEnvironment.SPACE_LEVELS),
            shape=(
                len(
                    self.view_tuple_to_design_array(
                        (0,) * len(self.variables_and_levels)
                    )
                ),
            ),
            dtype=int,
        )

<<<<<<< HEAD
    def view_tuple_to_design_array(self, view_tuple: Tuple):
=======
        super().__init__(**prepare_locals_for_super(locals()))

    def view_tuple_to_design_array(self, view_tuple: typing.Tuple):
>>>>>>> ecf18fb8
        return np.array(
            self.design_matrix[self.tuple_to_ind[view_tuple], :], dtype=np.float32
        )

    @classmethod
    def output_dim(cls, world_dim: int):
        return ((3 if world_dim == 1 else 4) ** (2 ** world_dim)) * (
            2 * world_dim + 1
        ) ** 2

    @classmethod
    def _create_full_design_matrix_and_tuple_to_ind_dict(
        cls, variables_and_levels: Sequence[Tuple[str, Sequence[int]]], degree: int
    ):
        variables_and_levels = tuple((x, tuple(y)) for x, y in variables_and_levels)
        key = (variables_and_levels, degree)
        if key not in cls._DESIGN_MAT_CACHE:
            all_tuples = [
                tuple(x)
                for x in itertools.product(
                    *[levels for _, levels in variables_and_levels]
                )
            ]

            tuple_to_ind = {}
            for i, t in enumerate(all_tuples):
                tuple_to_ind[t] = i

            df = pd.DataFrame(
                data=all_tuples,
                columns=[var_name for var_name, _ in variables_and_levels],
            )

            cls._DESIGN_MAT_CACHE[key] = (
                np.array(
                    1.0
                    * patsy.dmatrix(
                        cls._create_formula(
                            variables_and_levels=variables_and_levels, degree=degree
                        ),
                        data=df,
                    ),
                    dtype=bool,
                ),
                tuple_to_ind,
            )
        return cls._DESIGN_MAT_CACHE[key]

    @classmethod
    def _get_variables_and_levels(self, world_dim: int):
        return (
            [
                ("s{}".format(i), list(range(3 if world_dim == 1 else 4)))
                for i in range(2 ** world_dim)
            ]
            + [("b{}".format(i), list(range(2 * world_dim + 1))) for i in range(1)]
            + [("a{}".format(i), list(range(2 * world_dim + 1))) for i in range(1)]
        )

    @classmethod
    def _create_formula(
        cls, variables_and_levels: Sequence[Tuple[str, Sequence[int]]], degree: int
    ):
        def make_categorial(var_name, levels):
            return "C({}, levels={})".format(var_name, levels)

        if degree == -1:
            return ":".join(
                make_categorial(var_name, levels)
                for var_name, levels in variables_and_levels
            )
        else:
            return "({})**{}".format(
                "+".join(
                    make_categorial(var_name, levels)
                    for var_name, levels in variables_and_levels
                ),
                degree,
            )

    def get_observation(
        self,
        env: LightHouseEnvironment,
        task: Optional[Task],
        *args: Any,
        **kwargs: Any
    ) -> Any:
        kwargs["as_tuple"] = True
        view_array = self.corner_sensor.get_observation(env, task, *args, **kwargs)
        return self.view_tuple_to_design_array(tuple(view_array))<|MERGE_RESOLUTION|>--- conflicted
+++ resolved
@@ -1,5 +1,4 @@
 import itertools
-import typing
 from typing import Any, Dict, Optional, Tuple, Sequence
 
 import gym
@@ -84,11 +83,7 @@
         observation_space = gym.spaces.Box(
             low=min(LightHouseEnvironment.SPACE_LEVELS),
             high=max(LightHouseEnvironment.SPACE_LEVELS),
-<<<<<<< HEAD
             shape=(2 ** config["world_dim"] + 2,),
-=======
-            shape=(2 ** world_dim,),
->>>>>>> ecf18fb8
             dtype=int,
         )
 
@@ -114,16 +109,8 @@
 
 
 class FactorialDesignCornerSensor(Sensor[LightHouseEnvironment, Any]):
-<<<<<<< HEAD
     _DESIGN_MAT_CACHE: Dict[Tuple, Any] = {}
 
-    def __init__(self, config: Dict[str, Any], *args: Any, **kwargs: Any):
-        super().__init__(config, *args, **kwargs)
-
-        self.view_radius = config["view_radius"]
-        self.world_dim = config["world_dim"]
-        self.degree = config["degree"]
-=======
     def __init__(
         self,
         view_radius: int,
@@ -135,7 +122,6 @@
         self.view_radius = view_radius
         self.world_dim = world_dim
         self.degree = degree
->>>>>>> ecf18fb8
 
         if self.world_dim > 2:
             raise NotImplementedError(
@@ -189,13 +175,9 @@
             dtype=int,
         )
 
-<<<<<<< HEAD
+        super().__init__(**prepare_locals_for_super(locals()))
+
     def view_tuple_to_design_array(self, view_tuple: Tuple):
-=======
-        super().__init__(**prepare_locals_for_super(locals()))
-
-    def view_tuple_to_design_array(self, view_tuple: typing.Tuple):
->>>>>>> ecf18fb8
         return np.array(
             self.design_matrix[self.tuple_to_ind[view_tuple], :], dtype=np.float32
         )
