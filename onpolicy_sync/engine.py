--- conflicted
+++ resolved
@@ -35,21 +35,10 @@
 from onpolicy_sync.losses.abstract_loss import AbstractActorCriticLoss
 from onpolicy_sync.policy import ActorCriticModel
 from onpolicy_sync.storage import RolloutStorage
-<<<<<<< HEAD
-from onpolicy_sync.vector_preprocessed_tasks import (
-    VectorPreprocessedTasks,
-    ThreadedVectorPreprocessedTasks,
-)
-=======
->>>>>>> d1afa37a
 from onpolicy_sync.vector_sampled_tasks import (
     VectorSampledTasks,
     DEFAULT_MP_CONTEXT_TYPE,
     SingleProcessVectorSampledTasks,
-<<<<<<< HEAD
-    ThreadedVectorSampledTasks,
-=======
->>>>>>> d1afa37a
 )
 from rl_base.common import Loss
 from rl_base.experiment_config import ExperimentConfig
@@ -297,67 +286,6 @@
                 )
                 self.eval_process.start()
 
-<<<<<<< HEAD
-        self.observation_set = None
-        self.actor_critic: ActorCriticModel
-        if (
-            "make_preprocessors_fns" in self.machine_params
-            and self.machine_params["make_preprocessors_fns"] is not None
-            and len(self.machine_params["make_preprocessors_fns"]) > 0
-        ):
-            self.actor_critic = typing.cast(
-                ActorCriticModel,
-                config.create_model(
-                    observation_set=self.machine_params["make_preprocessors_fns"][0]()
-                ).to(self.device),
-            )
-        elif (
-            "observation_set" in self.machine_params
-            and self.machine_params["observation_set"] is not None
-        ):
-            self.observation_set = self.machine_params["observation_set"].to(
-                self.device
-            )
-            self.actor_critic = typing.cast(
-                ActorCriticModel,
-                config.create_model(observation_set=self.observation_set).to(
-                    self.device
-                ),
-            )
-        else:
-            self.actor_critic = typing.cast(
-                ActorCriticModel, config.create_model().to(self.device)
-            )
-
-        if (
-            "make_preprocessors_fns" in self.machine_params
-            and self.machine_params["make_preprocessors_fns"] is not None
-            and len(self.machine_params["make_preprocessors_fns"]) == 0
-        ):
-            LOGGER.warning("Found empty make_preprocessors_fns list in machine_params")
-
-        # if self.mode == "train" and len(self.machine_params["gpu_ids"]) > 0:
-        #     LOGGER.info("Using data parallelism to actor critic")
-        #     self.actor_critic = torch.nn.DataParallel(self.actor_critic).to("cuda")
-        #     self.is_data_parallel = True
-        # else:
-        #     self.is_data_parallel = False
-        self.is_data_parallel = False
-
-        self.optimizer: Optional[optim.Optimizer] = None  # type: ignore
-        self.lr_scheduler: Optional[optim.lr_scheduler._LRScheduler] = None
-        if mode == "train":
-            self.optimizer = self.training_pipeline.optimizer_builder(
-                params=[p for p in self.actor_critic.parameters() if p.requires_grad]
-            )
-
-            if self.training_pipeline.lr_scheduler_builder is not None:
-                self.lr_scheduler = self.training_pipeline.lr_scheduler_builder(
-                    optimizer=self.optimizer
-                )
-
-=======
->>>>>>> d1afa37a
         self._is_closed: bool = False
 
     @property
@@ -372,10 +300,6 @@
             seeds = self.worker_seeds(
                 self.machine_params["nprocesses"], initial_seed=self.seed
             )
-<<<<<<< HEAD
-
-=======
->>>>>>> d1afa37a
             if self.single_process_training:
                 self._vector_tasks = SingleProcessVectorSampledTasks(
                     make_sampler_fn=self.config.make_sampler_fn,
@@ -383,48 +307,6 @@
                     should_log=self.is_logging,
                 )
             else:
-<<<<<<< HEAD
-                if (
-                    "make_preprocessors_fns" in self.machine_params
-                    and self.machine_params["make_preprocessors_fns"] is not None
-                    and len(self.machine_params["make_preprocessors_fns"]) > 0
-                ):
-                    assert (
-                        "task_sampler_ids" in self.machine_params
-                    ), "Missing task_sampler_ids for machine_params with make_preprocessors_fns"
-                    # self._vector_tasks = ThreadedVectorPreprocessedTasks(  # TODO Debugging
-                    self._vector_tasks = VectorPreprocessedTasks(
-                        make_preprocessors_fn=self.machine_params[
-                            "make_preprocessors_fns"
-                        ],
-                        task_sampler_ids=self.machine_params["task_sampler_ids"],
-                        make_sampler_fn=self.config.make_sampler_fn,
-                        sampler_fn_args=self.get_sampler_fn_args(self.config, seeds),
-                        multiprocessing_start_method=DEFAULT_MP_CONTEXT_TYPE
-                        if self.mp_ctx is None
-                        else None,
-                        mp_ctx=self.mp_ctx,
-                    )
-                else:
-                    if (
-                        "make_preprocessors_fns" in self.machine_params
-                        and self.machine_params["make_preprocessors_fns"] is not None
-                        and len(self.machine_params["make_preprocessors_fns"]) == 0
-                    ):
-                        LOGGER.warning(
-                            "Found empty make_preprocessors_fns list in machine_params"
-                        )
-
-                    # self._vector_tasks = ThreadedVectorSampledTasks(  # TODO Debugging
-                    self._vector_tasks = VectorSampledTasks(
-                        make_sampler_fn=self.config.make_sampler_fn,
-                        sampler_fn_args=self.get_sampler_fn_args(self.config, seeds),
-                        multiprocessing_start_method=DEFAULT_MP_CONTEXT_TYPE
-                        if self.mp_ctx is None
-                        else None,
-                        mp_ctx=self.mp_ctx,
-                    )
-=======
                 self._vector_tasks = VectorSampledTasks(
                     make_sampler_fn=self.config.make_sampler_fn,
                     sampler_fn_args=self.get_sampler_fn_args(self.config, seeds),
@@ -435,7 +317,6 @@
                     should_log=self.is_logging,
                     max_processes=self.max_training_processes,
                 )
->>>>>>> d1afa37a
         return self._vector_tasks
 
     @staticmethod
@@ -523,13 +404,7 @@
             "off_policy_epochs": self.off_policy_epochs,
             "local_start_time_str": self.local_start_time_str,
             "optimizer_state_dict": self.optimizer.state_dict(),  # type: ignore
-<<<<<<< HEAD
-            "model_state_dict": self.actor_critic.state_dict()
-            if not self.is_data_parallel
-            else self.actor_critic.module,
-=======
             "model_state_dict": self.actor_critic.state_dict(),
->>>>>>> d1afa37a
             "trainer_seed": self.seed,
             "extra_tag": self.extra_tag,
         }
@@ -593,13 +468,7 @@
     def process_eval_metrics(self, count=-1):
         unused = []
         used = []
-<<<<<<< HEAD
-        while (count < 0 and not self.vector_tasks.metrics_out_queue.empty()) or (
-            count > 0
-        ):
-=======
         while True:
->>>>>>> d1afa37a
             try:
                 if count < 0:
                     metric = self.vector_tasks.metrics_out_queue.get(timeout=0.1)
@@ -1190,12 +1059,6 @@
             if (self.advance_scene_rollout_period is not None) and (
                 self.rollout_count % self.advance_scene_rollout_period == 0
             ):
-<<<<<<< HEAD
-                LOGGER.info(
-                    "Force advance tasks with {} rollouts".format(self.rollout_count)
-                )
-=======
->>>>>>> d1afa37a
                 self.vector_tasks.next_task(force_advance_scene=True)
                 self.initialize_rollouts(rollouts)
 
@@ -1530,17 +1393,9 @@
 
                 self.train(
                     RolloutStorage(
-<<<<<<< HEAD
-                        self.steps_in_rollout,
-                        self.num_processes,
-                        self.actor_critic
-                        if not self.is_data_parallel
-                        else self.actor_critic.module,
-=======
                         num_steps=self.steps_in_rollout,
                         num_processes=self.num_processes,
                         actor_critic=self.actor_critic,
->>>>>>> d1afa37a
                     )
                 )
 
@@ -1645,17 +1500,11 @@
         rollouts = RolloutStorage(
             rollout_steps,
             self.num_processes,
-<<<<<<< HEAD
-            self.actor_critic
-            if not self.is_data_parallel
-            else self.actor_critic.module,
-=======
             self.actor_critic.action_space,
             self.actor_critic.recurrent_hidden_state_size,
             num_recurrent_layers=self.actor_critic.num_recurrent_layers
             if "num_recurrent_layers" in dir(self.actor_critic)
             else 0,
->>>>>>> d1afa37a
         )
 
         render: Union[None, np.ndarray, List[np.ndarray]] = [] if render_video else None
