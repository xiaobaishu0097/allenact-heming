"""Defines the reinforcement learning `OnPolicyRunner`."""
import copy
import glob
import json
import os
import shutil
import signal
import time
import traceback
from collections import OrderedDict, defaultdict
from multiprocessing.context import BaseContext
from typing import Optional, Dict, Union, Tuple, Sequence, List, Any, Callable

import torch
import torch.distributions
import torch.multiprocessing as mp
import torch.optim
from setproctitle import setproctitle as ptitle

from onpolicy_sync.light_engine import OnPolicyTrainer, OnPolicyInference
from rl_base.experiment_config import ExperimentConfig
from utils.experiment_utils import ScalarMeanTracker, set_deterministic_cudnn, set_seed
from utils.system import get_logger, find_free_port
from utils.tensor_utils import SummaryWriter


# Has results queue (aggregated per trainer), checkpoints queue and mp context
# Instantiates train, validate, and test workers
# Logging
# Saves configs, makes folder for trainer models
class OnPolicyRunner(object):
    def __init__(
        self,
        config: ExperimentConfig,
        output_dir: str,
        loaded_config_src_files: Optional[Dict[str, Tuple[str, str]]],
        seed: Optional[int] = None,
        mode: str = "train",
        deterministic_cudnn: bool = False,
        mp_ctx: Optional[BaseContext] = None,
        multiprocessing_start_method: str = "forkserver",
        extra_tag: str = "",
    ):
        self.config = config
        self.output_dir = output_dir
        self.loaded_config_src_files = loaded_config_src_files
        self.seed = seed
        self.deterministic_cudnn = deterministic_cudnn
        self.mp_ctx = self.init_context(mp_ctx, multiprocessing_start_method)
        self.extra_tag = extra_tag
        self.mode = mode
        self.visualizer: Optional[Callable[..., None]] = None

        assert self.mode in [
            "train",
            "test",
        ], "Only 'train' and 'test' modes supported in runner"

        if self.deterministic_cudnn:
            set_deterministic_cudnn()

        if self.seed is not None:
            set_seed(self.seed)

        self.queues = {
            "results": self.mp_ctx.Queue(),
            "checkpoints": self.mp_ctx.Queue(),
        }

        self.processes: Dict[str, list[mp.Process]] = defaultdict(list)

        self.current_checkpoint = None

        self.local_start_time_str = time.strftime(
            "%Y-%m-%d_%H-%M-%S", time.localtime(time.time())
        )

        self.scalars = ScalarMeanTracker()

        self._is_closed: bool = False

    @staticmethod
    def init_context(
        mp_ctx: Optional[BaseContext] = None,
        multiprocessing_start_method: str = "forkserver",
        valid_start_methods: Tuple[str, ...] = ("forkserver", "spawn", "fork"),
    ):
        if mp_ctx is None:
            assert multiprocessing_start_method in valid_start_methods, (
                "multiprocessing_start_method must be one of {}. Got '{}'"
            ).format(valid_start_methods, multiprocessing_start_method)

            mp_ctx = mp.get_context(multiprocessing_start_method)
        elif multiprocessing_start_method != mp_ctx.get_start_method():
<<<<<<< HEAD
            LOGGER.warning(
=======
            get_logger().warning(
>>>>>>> d1afa37a
                "ignoring multiprocessing_start_method '{}' and using given context with '{}'".format(
                    multiprocessing_start_method, mp_ctx.get_start_method()
                )
            )

        return mp_ctx

    def worker_devices(self, mode: str):
        # Note: Avoid instantiating preprocessors in machine_params (use Builder if needed)
        devices = self.config.machine_params(mode)["gpu_ids"]
        if len(devices) > 0:
            assert all([gpu_id >= 0 for gpu_id in devices]), "all gpu_ids must be >= 0"
            assert torch.cuda.device_count() > max(
                set(devices)
            ), "{} CUDA devices available for requested {} gpu ids {}".format(
                torch.cuda.device_count(), mode, devices
            )
        else:
            devices = [torch.device("cpu")]
<<<<<<< HEAD
        LOGGER.info(
=======
        get_logger().info(
>>>>>>> d1afa37a
            "Using {} {} workers on devices {}".format(len(devices), mode, devices)
        )
        return devices

    def get_visualizer(self, mode: str):
        # Note: Avoid instantiating preprocessors in machine_params (use Builder if needed)
        params = self.config.machine_params(mode)
        if "visualizer" in params and params["visualizer"] is not None:
            self.visualizer = params["visualizer"]()  # it's a Builder!

    @staticmethod
    def init_process(mode, id):
        ptitle("{}-{}".format(mode, id))

        def sigterm_handler(_signo, _stack_frame):
            raise KeyboardInterrupt
<<<<<<< HEAD

        signal.signal(signal.SIGTERM, sigterm_handler)
=======
>>>>>>> d1afa37a

        signal.signal(signal.SIGTERM, sigterm_handler)

    @staticmethod
    def init_worker(engine_class, args, kwargs):
        mode = kwargs["mode"]
        id = kwargs["worker_id"]

        worker = None
        try:
            worker = engine_class(*args, **kwargs)
        except Exception:
<<<<<<< HEAD
            LOGGER.error(
                "Encountered Exception. Terminating {} worker {}".format(mode, id)
            )
            LOGGER.exception(traceback.format_exc())
=======
            get_logger().error(
                "Encountered Exception. Terminating {} worker {}".format(mode, id)
            )
            get_logger().exception(traceback.format_exc())
>>>>>>> d1afa37a
            kwargs["results_queue"].put(("{}_stopped".format(mode), 1 + id))
        finally:
            return worker

    @staticmethod
    def train_loop(
        id: int = 0,
        checkpoint: Optional[str] = None,
        restart: bool = False,
        *engine_args,
        **engine_kwargs
    ):
        OnPolicyRunner.init_process("Train", id)
        engine_kwargs["mode"] = "train"
        engine_kwargs["worker_id"] = id
        get_logger().info("train {} args {}".format(id, engine_kwargs))

        trainer = OnPolicyRunner.init_worker(
            OnPolicyTrainer, engine_args, engine_kwargs
        )
        if trainer is not None:
            trainer.run_pipeline(checkpoint, restart)

    @staticmethod
    def valid_loop(id: int = 0, *engine_args, **engine_kwargs):
        OnPolicyRunner.init_process("Valid", id)
        engine_kwargs["mode"] = "valid"
        engine_kwargs["worker_id"] = id
        get_logger().info("valid {} args {}".format(id, engine_kwargs))

        valid = OnPolicyRunner.init_worker(
            OnPolicyInference, engine_args, engine_kwargs
        )
        if valid is not None:
            valid.process_checkpoints()  # gets checkpoints via queue

    @staticmethod
    def test_loop(id: int = 0, *engine_args, **engine_kwargs):
        OnPolicyRunner.init_process("Test", id)
        engine_kwargs["mode"] = "test"
        engine_kwargs["worker_id"] = id
        get_logger().info("test {} args {}".format(id, engine_kwargs))

        test = OnPolicyRunner.init_worker(OnPolicyInference, engine_args, engine_kwargs)
        if test is not None:
            test.process_checkpoints()  # gets checkpoints via queue

    def start_train(self, checkpoint: Optional[str] = None, restart: bool = False):
        self.save_config_files()

        devices = self.worker_devices("train")
        num_trainers = len(devices)

        seed = (
            self.seed
        )  # same for all workers. used during initialization of the model

        distributed_port = 0
        distributed_barrier = None
        if num_trainers > 1:
            distributed_port = find_free_port()
            distributed_barrier = self.mp_ctx.Barrier(num_trainers)

        for trainer_it in range(num_trainers):
            train: mp.process.BaseProcess = self.mp_ctx.Process(
                target=self.train_loop,
                args=(trainer_it, checkpoint, restart),
                kwargs=dict(
                    experiment_name=self.experiment_name,
                    config=self.config,
                    results_queue=self.queues["results"],
                    checkpoints_queue=self.queues["checkpoints"],
                    checkpoints_dir=self.checkpoint_dir,
                    seed=seed,
                    deterministic_cudnn=self.deterministic_cudnn,
                    mp_ctx=self.mp_ctx,
                    num_workers=num_trainers,
                    device=devices[trainer_it],
                    distributed_port=distributed_port,
                    distributed_barrier=distributed_barrier,
                ),
            )
            train.start()
            self.processes["train"].append(train)

<<<<<<< HEAD
        LOGGER.info("Started {} train processes".format(len(self.processes["train"])))
=======
        get_logger().info(
            "Started {} train processes".format(len(self.processes["train"]))
        )
>>>>>>> d1afa37a

        # Validation
        device = self.worker_devices("valid")[0]
        self.get_visualizer("valid")
        valid: mp.process.BaseProcess = self.mp_ctx.Process(
            target=self.valid_loop,
            args=(0,),
            kwargs=dict(
                config=self.config,
                results_queue=self.queues["results"],
                checkpoints_queue=self.queues["checkpoints"],
                seed=12345,  # TODO allow same order for randomly sampled tasks? Is this any useful anyway?
                deterministic_cudnn=self.deterministic_cudnn,
                mp_ctx=self.mp_ctx,
                device=device,
            ),
        )
        valid.start()
        self.processes["valid"].append(valid)

<<<<<<< HEAD
        LOGGER.info("Started {} valid processes".format(len(self.processes["valid"])))
=======
        get_logger().info(
            "Started {} valid processes".format(len(self.processes["valid"]))
        )
>>>>>>> d1afa37a

        self.log(self.local_start_time_str, num_trainers)

    def start_test(
        self, experiment_date: str, cp: Optional[str] = None, skip_checkpoints: int = 0,
    ):
        devices = self.worker_devices("test")
        self.get_visualizer("test")
        num_testers = len(devices)

        distributed_barrier = None
        if num_testers > 1:
            distributed_barrier = self.mp_ctx.Barrier(num_testers)

        for tester_it in range(num_testers):
            test: mp.process.BaseProcess = self.mp_ctx.Process(
                target=self.test_loop,
                args=(tester_it,),
                kwargs=dict(
                    config=self.config,
                    results_queue=self.queues["results"],
                    checkpoints_queue=self.queues["checkpoints"],
                    seed=12345,  # TODO allow same order for randomly sampled tasks? Is this any useful anyway?
                    deterministic_cudnn=self.deterministic_cudnn,
                    mp_ctx=self.mp_ctx,
                    num_workers=num_testers,
                    device=devices[tester_it],
<<<<<<< HEAD
                    distributed_barrier=distributed_barrier,
=======
>>>>>>> d1afa37a
                ),
            )

            test.start()
            self.processes["test"].append(test)

<<<<<<< HEAD
        LOGGER.info("Started {} test processes".format(len(self.processes["test"])))
=======
        get_logger().info(
            "Started {} test processes".format(len(self.processes["test"]))
        )
>>>>>>> d1afa37a

        checkpoints = self.get_checkpoint_files(experiment_date, cp, skip_checkpoints)
        steps = [self.step_from_checkpoint(cp) for cp in checkpoints]

<<<<<<< HEAD
        LOGGER.info("Running test on {} steps: {}".format(len(steps), steps))
=======
        get_logger().info("Running test on {} steps {}".format(len(steps), steps))
>>>>>>> d1afa37a

        for cp in checkpoints:
            # Make all testers work on each checkpoint
            for tester_it in range(num_testers):
                self.queues["checkpoints"].put(("eval", cp))
        # Signal all testers to terminate cleanly
        for _ in range(num_testers):
            self.queues["checkpoints"].put(("quit", None))

        metric_folder = self.metric_path(experiment_date)
        os.makedirs(metric_folder, exist_ok=True)
        suffix = "__test_{}".format(self.local_start_time_str)
        fname = os.path.join(metric_folder, "metrics" + suffix + ".json")

        get_logger().info("Saving metrics in {}".format(fname))

        # Check output file can be written
        with open(fname, "w") as f:
            json.dump([], f, indent=4, sort_keys=True)

        self.log(
<<<<<<< HEAD
            self.checkpoint_start_time_str(checkpoints[0]),
            num_testers,
            steps,
            fname,
            # checkpoints,
=======
            self.checkpoint_start_time_str(checkpoints[0]), num_testers, steps, fname
>>>>>>> d1afa37a
        )

    @staticmethod
    def checkpoint_start_time_str(checkpoint_file_name):
        parts = checkpoint_file_name.split(os.path.sep)
        assert len(parts) > 1, "{} is not a valid checkpoint path".format(
            checkpoint_file_name
        )
        start_time_str = parts[-2]
        get_logger().info("Using checkpoint start time {}".format(start_time_str))
        return start_time_str

    @property
    def experiment_name(self):
        if len(self.extra_tag) > 0:
            return "{}_{}".format(self.config.tag(), self.extra_tag)
        return self.config.tag()

    @property
    def checkpoint_dir(self):
        folder = os.path.join(self.output_dir, "checkpoints", self.local_start_time_str)
        os.makedirs(folder, exist_ok=True)
        return folder

    def log_writer_path(self, start_time_str) -> str:
        return os.path.join(
            self.output_dir, "tb", self.experiment_name, start_time_str,
        )

    def metric_path(self, start_time_str) -> str:
        return os.path.join(
            self.output_dir, "metrics", self.experiment_name, start_time_str
        )

    def save_config_files(self):
        basefolder = os.path.join(
            self.output_dir, "used_configs", self.local_start_time_str
        )

        for file in self.loaded_config_src_files:
            base, module = self.loaded_config_src_files[file]
            parts = module.split(".")

            src_file = os.path.sep.join([base] + parts) + ".py"
            assert os.path.isfile(src_file), "Config file {} not found".format(src_file)

            dst_file = os.path.join(basefolder, os.path.join(*parts[1:]),) + ".py"
            os.makedirs(os.path.dirname(dst_file), exist_ok=True)
            shutil.copy(src_file, dst_file)

        get_logger().info("Config files saved to {}".format(basefolder))

    def process_eval_package(
        self, log_writer, pkg, all_results: Optional[List[Any]] = None
    ):
        pkg_type, payload, steps = pkg
        metrics_pkg, task_outputs, render, checkpoint_file_name = payload

        metrics_type, metrics_payload, num_tasks = metrics_pkg

        mode = pkg_type.split("_")[0]

        metrics = OrderedDict(
            sorted(
                [(k, v) for k, v in metrics_payload.items() if k != "task_info"],
                key=lambda x: x[0],
            )
        )

        if all_results is not None:
            results = copy.deepcopy(metrics)
            results.update({"training_steps": steps, "tasks": task_outputs})
            all_results.append(results)

        message = ["{} {} steps:".format(mode, steps)]
        for k in metrics:
            log_writer.add_scalar("{}/".format(mode) + k, metrics[k], steps)
            message.append(k + " {}".format(metrics[k]))
        message.append("tasks {} checkpoint {}".format(num_tasks, checkpoint_file_name))
        get_logger().info(" ".join(message))

        # if render is not None:
        #     log_writer.add_vid("{}/agent_view".format(mode), render, steps)

        if self.visualizer is not None:
            self.visualizer.log(log_writer, task_outputs, render, steps)

    def aggregate_infos(self, log_writer, infos, steps, return_metrics=False):
        nsamples = sum(info[2] for info in infos)
        valid_infos = sum(info[2] > 0 for info in infos)

        # assert nsamples != 0, "Attempting to aggregate infos with 0 samples".format(type)
        assert (
            self.scalars.empty
        ), "Attempting to aggregate with non-empty ScalarMeanTracker"

        for name, payload, nsamps in infos:
            assert nsamps >= 0, "negative ({}) samples in info".format(nsamps)
            if nsamps > 0:
                self.scalars.add_scalars(
                    {
                        k: valid_infos * payload[k] * nsamps / nsamples for k in payload
                    }  # pop divides by valid_infos
                )

        message = []
        metrics = None
        if nsamples > 0:
            summary = self.scalars.pop_and_reset()

            metrics = OrderedDict(
                sorted(
                    [(k, v) for k, v in summary.items() if k != "task_info"],
                    key=lambda x: x[0],
                )
            )

            for k in metrics:
                log_writer.add_scalar("{}/".format(self.mode) + k, metrics[k], steps)
                message.append(k + " {}".format(metrics[k]))

        if not return_metrics:
            return message
        else:
            return message, metrics

    def process_train_packages(self, log_writer, pkgs, last_steps=0, last_time=0.0):
        current_time = time.time()

        pkg_types, payloads, all_steps = [vals for vals in zip(*pkgs)]

        steps = all_steps[0]

        all_info_types = [worker_pkgs for worker_pkgs in zip(*payloads)]

        message = ["train {} steps:".format(steps)]
        for info_type in all_info_types:
            message += self.aggregate_infos(log_writer, info_type, steps)
        message += ["elapsed_time {}s".format(current_time - last_time)]

        if last_steps > 0:
            fps = (steps - last_steps) / (current_time - last_time)
            message += ["approx_fps {}".format(fps)]
            log_writer.add_scalar("train/approx_fps", fps, steps)
        get_logger().info(" ".join(message))

        return steps, current_time

<<<<<<< HEAD
    def process_test_packages(
        self, log_writer, pkgs, all_results: Optional[List[Any]] = None
    ):
        pkg_types, payloads, all_steps = [vals for vals in zip(*pkgs)]
        steps = all_steps[0]
        metrics_pkg, task_outputs, render, checkpoint_file_name = [], [], [], []
        for payload in payloads:
            mpkg, touts, rndr, cpfname = payload
            metrics_pkg.append(mpkg)
            task_outputs.extend(touts)
            render.extend(rndr)
            checkpoint_file_name.append(cpfname)

        mode = pkg_types[0].split("_")[0]

        message = ["{} {} steps:".format(mode, steps)]
        # for k in metrics:
        #     log_writer.add_scalar("{}/".format(mode) + k, metrics[k], steps)
        #     message.append(k + " {}".format(metrics[k]))
        msg, mets = self.aggregate_infos(
            log_writer, metrics_pkg, steps, return_metrics=all_results is not None
        )
        message += msg
        if all_results is not None:
            results = copy.deepcopy(mets)
            results.update({"training_steps": steps, "tasks": task_outputs})
            all_results.append(results)

        num_tasks = sum([mpkg[2] for mpkg in metrics_pkg])
        message.append(
            "tasks {} checkpoint {}".format(num_tasks, checkpoint_file_name[0])
        )
        LOGGER.info(" ".join(message))

        # if render is not None:
        #     log_writer.add_vid("{}/agent_view".format(mode), render, steps)

        if self.visualizer is not None:
            self.visualizer.log(log_writer, task_outputs, render, steps)

=======
>>>>>>> d1afa37a
    def log(
        self,
        start_time_str: str,
        nworkers: int,
        test_steps: Sequence[int] = (),
        metrics_file: Optional[str] = None,
<<<<<<< HEAD
        # checkpoints: Optional[List[str]] = None,
=======
>>>>>>> d1afa37a
    ):
        finalized = False

        log_writer = SummaryWriter(
            log_dir=self.log_writer_path(start_time_str),
            filename_suffix="__{}_{}".format(self.mode, self.local_start_time_str),
        )

        # To aggregate/buffer metrics from trainers/testers
        collected = []
        last_train_steps = 0
        last_train_time = time.time()
        # test_steps = sorted(test_steps, reverse=True)
        test_results = []

        # # Test:
        # if checkpoints is not None:
        #     test_results = []
        #     current_checkpoint = 0
        #     for tester_it in range(nworkers):
        #         self.queues["checkpoints"].put(
        #             ("eval", checkpoints[current_checkpoint])
        #         )
        #     if current_checkpoint + 1 == len(checkpoints):
        #         # Allow all testers to terminate cleanly
        #         for _ in range(nworkers):
        #             self.queues["checkpoints"].put(("quit", None))

        try:
            while True:
                package = self.queues["results"].get()
                if package[0] == "train_package":
                    collected.append(package)
                    if len(collected) >= nworkers:
                        collected = sorted(
                            collected, key=lambda x: x[2]
                        )  # sort by num_steps
                        if (
                            collected[nworkers - 1][2] == collected[0][2]
                        ):  # ensure nworkers have provided the same num_steps
                            (
                                last_train_steps,
                                last_train_time,
                            ) = self.process_train_packages(
                                log_writer,
                                collected[:nworkers],
                                last_steps=last_train_steps,
                                last_time=last_train_time,
                            )
                            collected = collected[nworkers:]
                        elif len(collected) > 2 * nworkers:
                            raise Exception(
                                "Unable to aggregate train packages from {} workers".format(
                                    nworkers
                                )
                            )
                elif (
                    package[0] == "valid_package"
                ):  # they all come from a single worker
                    if package[1] is not None:  # no validation samplers
                        self.process_eval_package(log_writer, package)
                    if (
                        finalized and self.queues["checkpoints"].empty()
                    ):  # assume queue is actually empty after trainer finished and no checkpoints in queue
                        break
                elif (
                    package[0] == "test_package"
                ):  # multiple workers with varying average episode length (reorder)
<<<<<<< HEAD
                    # assert (
                    #     package[2] in test_steps
                    # ), "unexpected test package for {} steps".format(package[2])
                    # if package[2] == test_steps[-1]:
                    #     processed = []
                    #     self.process_eval_package(log_writer, package, test_results)
                    #     processed.append(test_steps.pop())
                    #     if len(collected) > 0:
                    #         collected = sorted(
                    #             collected, key=lambda x: x[2], reverse=True
                    #         )
                    #         while collected[-1][2] == test_steps[-1]:
                    #             self.process_eval_package(
                    #                 log_writer, collected.pop(), test_results
                    #             )
                    #             processed.append(test_steps.pop())
                    #             if len(collected) == 0:
                    #                 break
                    #         LOGGER.debug(
                    #             "Processed metrics for steps {}".format(processed)
                    #         )
                    #     with open(metrics_file, "w") as f:
                    #         json.dump(test_results, f, indent=4, sort_keys=True)
                    #         LOGGER.debug(
                    #             "Updated {} up to step {}".format(
                    #                 metrics_file, processed[-1]
                    #             )
                    #         )
                    # else:
                    #     collected.append(package)
                    #     LOGGER.debug("Collected metrics for step {}".format(package[2]))
                    # # TODO make test package processing similar to training to move to distributed test
                    collected.append(package)
                    if len(collected) == nworkers:
                        self.process_test_packages(log_writer, collected, test_results)
                        collected = []
                        with open(metrics_file, "w") as f:
                            json.dump(test_results, f, indent=4, sort_keys=True)
                            LOGGER.debug(
                                "Updated {} up to checkpoint {}".format(
                                    metrics_file, test_steps[len(test_results) - 1]
                                )
                            )
=======
                    # TODO make test package processing similar to training to move to distributed test
                    assert (
                        package[2] in test_steps
                    ), "unexpected test package for {} steps".format(package[2])
                    if package[2] == test_steps[-1]:
                        processed = []
                        self.process_eval_package(log_writer, package, test_results)
                        processed.append(test_steps.pop())
                        if len(collected) > 0:
                            collected = sorted(
                                collected, key=lambda x: x[2], reverse=True
                            )
                            while collected[-1][2] == test_steps[-1]:
                                self.process_eval_package(
                                    log_writer, collected.pop(), test_results
                                )
                                processed.append(test_steps.pop())
                                if len(collected) == 0:
                                    break
                            get_logger().debug(
                                "Processed metrics for steps {}".format(processed)
                            )
                        with open(metrics_file, "w") as f:
                            json.dump(test_results, f, indent=4, sort_keys=True)
                            get_logger().debug(
                                "Updated {} up to step {}".format(
                                    metrics_file, processed[-1]
                                )
                            )
                    else:
                        collected.append(package)
                        get_logger().debug(
                            "Collected metrics for step {}".format(package[2])
                        )
>>>>>>> d1afa37a
                elif package[0] == "train_stopped":
                    if package[1] == 0:
                        finalized = True
                    else:
                        raise Exception(
                            "Train worker {} abnormally terminated".format(
                                package[1] - 1
                            )
                        )
                elif package[0] == "valid_stopped":
                    raise Exception(
                        "Valid worker {} abnormally terminated".format(package[1] - 1)
                    )
                elif package[0] == "test_stopped":
                    if package[1] == 0:
                        nworkers -= 1
                        if nworkers == 0:
                            get_logger().info("Last tester finished. Terminating")
                            finalized = True
                            break
                    else:
                        raise Exception(
                            "Test worker {} abnormally terminated".format(
                                package[1] - 1
                            )
                        )
                else:
<<<<<<< HEAD
                    LOGGER.error(
=======
                    get_logger().error(
>>>>>>> d1afa37a
                        "Runner received unknown package type {}".format(package[0])
                    )
        except KeyboardInterrupt:
            get_logger().info("KeyboardInterrupt. Terminating runner")
        except Exception:
            get_logger().error("Encountered Exception. Terminating runner")
            get_logger().exception(traceback.format_exc())
        finally:
            if finalized:
                get_logger().info("Done")
            if log_writer is not None:
                log_writer.close()
            self.close()

    def get_checkpoint_files(
        self,
        experiment_date: str,
        checkpoint_file_name: Optional[str] = None,
        skip_checkpoints: int = 0,
    ):
        if checkpoint_file_name is not None:
            return [checkpoint_file_name]
        files = glob.glob(
            os.path.join(self.output_dir, "checkpoints", experiment_date, "exp_*.pt")
        )
        files = sorted(files)
        return (
            files[:: skip_checkpoints + 1]
            + (
                [files[-1]]
                if skip_checkpoints > 0 and len(files) % (skip_checkpoints + 1) != 1
                else []
            )
            if len(files) > 0
            else files
        )

    def step_from_checkpoint(self, name):
        parts = name.split("__")
        for part in parts:
            if "steps_" in part:
                return int(part.split("_")[-1].split(".")[0])
        return -1

    def close(self, verbose=True):
        if self._is_closed:
            return

        def logif(s: Union[str, Exception]):
            if verbose:
                if isinstance(s, str):
                    get_logger().info(s)
                elif isinstance(s, Exception):
                    get_logger().exception(traceback.format_exc())
                else:
                    raise NotImplementedError()

        for process_type in self.processes:
            for it, process in enumerate(self.processes[process_type]):
                try:
                    if process.is_alive():
                        logif("Closing {} {}".format(process_type, it))
                        process.terminate()
                    logif("Joining {} {}".format(process_type, it))
                    process.join(10)
                    logif("Closed {} {}".format(process_type, it))
                except Exception as e:
                    logif(
                        "Exception raised when closing {} {}".format(process_type, it)
                    )
                    logif(e)
                    pass

        self._is_closed = True

    def __del__(self):
        self.close(verbose=True)

    def __enter__(self):
        return self

    def __exit__(self, exc_type, exc_val, exc_tb):
        self.close(verbose=True)<|MERGE_RESOLUTION|>--- conflicted
+++ resolved
@@ -92,11 +92,7 @@
 
             mp_ctx = mp.get_context(multiprocessing_start_method)
         elif multiprocessing_start_method != mp_ctx.get_start_method():
-<<<<<<< HEAD
-            LOGGER.warning(
-=======
             get_logger().warning(
->>>>>>> d1afa37a
                 "ignoring multiprocessing_start_method '{}' and using given context with '{}'".format(
                     multiprocessing_start_method, mp_ctx.get_start_method()
                 )
@@ -116,11 +112,7 @@
             )
         else:
             devices = [torch.device("cpu")]
-<<<<<<< HEAD
-        LOGGER.info(
-=======
         get_logger().info(
->>>>>>> d1afa37a
             "Using {} {} workers on devices {}".format(len(devices), mode, devices)
         )
         return devices
@@ -137,11 +129,6 @@
 
         def sigterm_handler(_signo, _stack_frame):
             raise KeyboardInterrupt
-<<<<<<< HEAD
-
-        signal.signal(signal.SIGTERM, sigterm_handler)
-=======
->>>>>>> d1afa37a
 
         signal.signal(signal.SIGTERM, sigterm_handler)
 
@@ -154,17 +141,10 @@
         try:
             worker = engine_class(*args, **kwargs)
         except Exception:
-<<<<<<< HEAD
-            LOGGER.error(
-                "Encountered Exception. Terminating {} worker {}".format(mode, id)
-            )
-            LOGGER.exception(traceback.format_exc())
-=======
             get_logger().error(
                 "Encountered Exception. Terminating {} worker {}".format(mode, id)
             )
             get_logger().exception(traceback.format_exc())
->>>>>>> d1afa37a
             kwargs["results_queue"].put(("{}_stopped".format(mode), 1 + id))
         finally:
             return worker
@@ -250,13 +230,9 @@
             train.start()
             self.processes["train"].append(train)
 
-<<<<<<< HEAD
-        LOGGER.info("Started {} train processes".format(len(self.processes["train"])))
-=======
         get_logger().info(
             "Started {} train processes".format(len(self.processes["train"]))
         )
->>>>>>> d1afa37a
 
         # Validation
         device = self.worker_devices("valid")[0]
@@ -277,13 +253,9 @@
         valid.start()
         self.processes["valid"].append(valid)
 
-<<<<<<< HEAD
-        LOGGER.info("Started {} valid processes".format(len(self.processes["valid"])))
-=======
         get_logger().info(
             "Started {} valid processes".format(len(self.processes["valid"]))
         )
->>>>>>> d1afa37a
 
         self.log(self.local_start_time_str, num_trainers)
 
@@ -311,32 +283,21 @@
                     mp_ctx=self.mp_ctx,
                     num_workers=num_testers,
                     device=devices[tester_it],
-<<<<<<< HEAD
                     distributed_barrier=distributed_barrier,
-=======
->>>>>>> d1afa37a
                 ),
             )
 
             test.start()
             self.processes["test"].append(test)
 
-<<<<<<< HEAD
-        LOGGER.info("Started {} test processes".format(len(self.processes["test"])))
-=======
         get_logger().info(
             "Started {} test processes".format(len(self.processes["test"]))
         )
->>>>>>> d1afa37a
 
         checkpoints = self.get_checkpoint_files(experiment_date, cp, skip_checkpoints)
         steps = [self.step_from_checkpoint(cp) for cp in checkpoints]
 
-<<<<<<< HEAD
-        LOGGER.info("Running test on {} steps: {}".format(len(steps), steps))
-=======
         get_logger().info("Running test on {} steps {}".format(len(steps), steps))
->>>>>>> d1afa37a
 
         for cp in checkpoints:
             # Make all testers work on each checkpoint
@@ -358,15 +319,7 @@
             json.dump([], f, indent=4, sort_keys=True)
 
         self.log(
-<<<<<<< HEAD
-            self.checkpoint_start_time_str(checkpoints[0]),
-            num_testers,
-            steps,
-            fname,
-            # checkpoints,
-=======
             self.checkpoint_start_time_str(checkpoints[0]), num_testers, steps, fname
->>>>>>> d1afa37a
         )
 
     @staticmethod
@@ -515,7 +468,6 @@
 
         return steps, current_time
 
-<<<<<<< HEAD
     def process_test_packages(
         self, log_writer, pkgs, all_results: Optional[List[Any]] = None
     ):
@@ -548,7 +500,7 @@
         message.append(
             "tasks {} checkpoint {}".format(num_tasks, checkpoint_file_name[0])
         )
-        LOGGER.info(" ".join(message))
+        get_logger().info(" ".join(message))
 
         # if render is not None:
         #     log_writer.add_vid("{}/agent_view".format(mode), render, steps)
@@ -556,18 +508,12 @@
         if self.visualizer is not None:
             self.visualizer.log(log_writer, task_outputs, render, steps)
 
-=======
->>>>>>> d1afa37a
     def log(
         self,
         start_time_str: str,
         nworkers: int,
         test_steps: Sequence[int] = (),
         metrics_file: Optional[str] = None,
-<<<<<<< HEAD
-        # checkpoints: Optional[List[str]] = None,
-=======
->>>>>>> d1afa37a
     ):
         finalized = False
 
@@ -582,19 +528,6 @@
         last_train_time = time.time()
         # test_steps = sorted(test_steps, reverse=True)
         test_results = []
-
-        # # Test:
-        # if checkpoints is not None:
-        #     test_results = []
-        #     current_checkpoint = 0
-        #     for tester_it in range(nworkers):
-        #         self.queues["checkpoints"].put(
-        #             ("eval", checkpoints[current_checkpoint])
-        #         )
-        #     if current_checkpoint + 1 == len(checkpoints):
-        #         # Allow all testers to terminate cleanly
-        #         for _ in range(nworkers):
-        #             self.queues["checkpoints"].put(("quit", None))
 
         try:
             while True:
@@ -636,7 +569,6 @@
                 elif (
                     package[0] == "test_package"
                 ):  # multiple workers with varying average episode length (reorder)
-<<<<<<< HEAD
                     # assert (
                     #     package[2] in test_steps
                     # ), "unexpected test package for {} steps".format(package[2])
@@ -655,19 +587,19 @@
                     #             processed.append(test_steps.pop())
                     #             if len(collected) == 0:
                     #                 break
-                    #         LOGGER.debug(
+                    #         get_logger().debug(
                     #             "Processed metrics for steps {}".format(processed)
                     #         )
                     #     with open(metrics_file, "w") as f:
                     #         json.dump(test_results, f, indent=4, sort_keys=True)
-                    #         LOGGER.debug(
+                    #         get_logger().debug(
                     #             "Updated {} up to step {}".format(
                     #                 metrics_file, processed[-1]
                     #             )
                     #         )
                     # else:
                     #     collected.append(package)
-                    #     LOGGER.debug("Collected metrics for step {}".format(package[2]))
+                    #     get_logger().debug("Collected metrics for step {}".format(package[2]))
                     # # TODO make test package processing similar to training to move to distributed test
                     collected.append(package)
                     if len(collected) == nworkers:
@@ -675,47 +607,11 @@
                         collected = []
                         with open(metrics_file, "w") as f:
                             json.dump(test_results, f, indent=4, sort_keys=True)
-                            LOGGER.debug(
+                            get_logger().debug(
                                 "Updated {} up to checkpoint {}".format(
                                     metrics_file, test_steps[len(test_results) - 1]
                                 )
                             )
-=======
-                    # TODO make test package processing similar to training to move to distributed test
-                    assert (
-                        package[2] in test_steps
-                    ), "unexpected test package for {} steps".format(package[2])
-                    if package[2] == test_steps[-1]:
-                        processed = []
-                        self.process_eval_package(log_writer, package, test_results)
-                        processed.append(test_steps.pop())
-                        if len(collected) > 0:
-                            collected = sorted(
-                                collected, key=lambda x: x[2], reverse=True
-                            )
-                            while collected[-1][2] == test_steps[-1]:
-                                self.process_eval_package(
-                                    log_writer, collected.pop(), test_results
-                                )
-                                processed.append(test_steps.pop())
-                                if len(collected) == 0:
-                                    break
-                            get_logger().debug(
-                                "Processed metrics for steps {}".format(processed)
-                            )
-                        with open(metrics_file, "w") as f:
-                            json.dump(test_results, f, indent=4, sort_keys=True)
-                            get_logger().debug(
-                                "Updated {} up to step {}".format(
-                                    metrics_file, processed[-1]
-                                )
-                            )
-                    else:
-                        collected.append(package)
-                        get_logger().debug(
-                            "Collected metrics for step {}".format(package[2])
-                        )
->>>>>>> d1afa37a
                 elif package[0] == "train_stopped":
                     if package[1] == 0:
                         finalized = True
@@ -743,11 +639,7 @@
                             )
                         )
                 else:
-<<<<<<< HEAD
-                    LOGGER.error(
-=======
                     get_logger().error(
->>>>>>> d1afa37a
                         "Runner received unknown package type {}".format(package[0])
                     )
         except KeyboardInterrupt:
