#!/usr/bin/env python3

# Original work Copyright (c) Facebook, Inc. and its affiliates.
# Modified work Copyright (c) Allen Institute for AI
# This source code is licensed under the MIT license found in the
# LICENSE file in the root directory of this source tree.

from multiprocessing.connection import Connection
from multiprocessing.context import BaseContext
from queue import Queue
from threading import Thread
from typing import Any, Callable, List, Optional, Sequence, Set, Tuple, Union, Dict

import numpy as np
from gym.spaces.dict import Dict as SpaceDict

from rl_base.common import RLStepResult
from rl_base.task import TaskSampler

try:
    # Use torch.multiprocessing if we can.
    # We have yet to find a reason to not use it and
    # you are required to use it when sending a torch.Tensor
    # between processes
    import torch.multiprocessing as mp
except ImportError:
    import multiprocessing as mp  # type: ignore

STEP_COMMAND = "step"
NEXT_TASK_COMMAND = "next_task"
RENDER_COMMAND = "render"
CLOSE_COMMAND = "close"
OBSERVATION_SPACE_COMMAND = "observation_space"
ACTION_SPACE_COMMAND = "action_space"
CALL_COMMAND = "call"
ATTR_COMMAND = "attr"
# EPISODE_COMMAND = "current_episode"
RESET_COMMAND = "reset"


def tile_images(images: List[np.ndarray]) -> np.ndarray:
    """Tile multiple images into single image.

    @param images: list of images where each image has dimension
        (height x width x channels)
    @return: tiled image (new_height x width x channels)
    """
    assert len(images) > 0, "empty list of images"
    np_images = np.asarray(images)
    n_images, height, width, n_channels = np_images.shape
    new_height = int(np.ceil(np.sqrt(n_images)))
    new_width = int(np.ceil(float(n_images) / new_height))
    # pad with empty images to complete the rectangle
    np_images = np.array(
        images + [images[0] * 0 for _ in range(n_images, new_height * new_width)]
    )
    # img_HWhwc
    out_image = np_images.reshape((new_height, new_width, height, width, n_channels))
    # img_HhWwc
    out_image = out_image.transpose(0, 2, 1, 3, 4)
    # img_Hh_Ww_c
    out_image = out_image.reshape((new_height * height, new_width * width, n_channels))
    return out_image


class VectorSampledTasks:
    """Vectorized collection of tasks. Creates multiple processes where each
    process runs its own TaskSampler. Each process generates one Task from its
    TaskSampler at a time and this class allows for interacting with these
    tasks in a vectorized manner. When a task on a process completes, the
    process samples another task from its task sampler. All the tasks are
    synchronized (for step and new_task methods).

    @ivar: make_sampler_fn: function which creates a single TaskSampler.
    @ivar: sampler_fn_args: sequence of dictionaries describing the args
        to pass to make_sampler_fn on each individual process.
    @ivar: auto_resample_when_done: automatically sample a new Task from the TaskSampler when
        the Task completes. If False, a new Task will not be resampled until all
        Tasks on all processes have completed. This functionality is provided for seamless training
        of vectorized Tasks.
    @ivar: multiprocessing_start_method: the multiprocessing method used to
        spawn worker processes. Valid methods are
        ``{'spawn', 'forkserver', 'fork'}`` ``'forkserver'`` is the
        recommended method as it works well with CUDA. If
        ``'fork'`` is used, the subproccess  must be started before
        any other GPU useage.
    """

    observation_space: SpaceDict
    metrics_out_queue: mp.Queue
    _workers: List[Union[mp.Process, Thread]]
    _is_waiting: bool
    _num_processes: int
    _auto_resample_when_done: bool
    _mp_ctx: BaseContext
    _connection_read_fns: List[Callable[[], Any]]
    _connection_write_fns: List[Callable[[Any], None]]

    def __init__(
        self,
        make_sampler_fn: Callable[..., TaskSampler],
        sampler_fn_args: Sequence[Dict[str, Any]] = None,
        auto_resample_when_done: bool = True,
        multiprocessing_start_method: str = "forkserver",
    ) -> None:

        self._is_waiting = False
        self._is_closed = True

        assert (
            sampler_fn_args is not None and len(sampler_fn_args) > 0
        ), "number of processes to be created should be greater than 0"

        self._num_processes = len(sampler_fn_args)

        assert multiprocessing_start_method in self._valid_start_methods, (
            "multiprocessing_start_method must be one of {}. Got '{}'"
        ).format(self._valid_start_methods, multiprocessing_start_method)
        self._auto_resample_when_done = auto_resample_when_done
        self._mp_ctx = mp.get_context(multiprocessing_start_method)
        self.metrics_out_queue = self._mp_ctx.Queue()
        self._workers = []
        (
            self._connection_read_fns,
            self._connection_write_fns,
        ) = self._spawn_workers(  # noqa
            make_sampler_fn=make_sampler_fn,
            sampler_fn_args=[
                {"mp_ctx": self._mp_ctx, **args} for args in sampler_fn_args
            ],
        )

        self._is_closed = False

        for write_fn in self._connection_write_fns:
            write_fn((OBSERVATION_SPACE_COMMAND, None))

        observation_spaces = [read_fn() for read_fn in self._connection_read_fns]

        if any(os is None for os in observation_spaces):
            raise NotImplementedError(
                "It appears that the `all_observation_spaces_equal`"
                " is not True for some task sampler created by"
                " VectorSampledTasks. This is not currently supported."
            )

        if any(observation_spaces[0] != os for os in observation_spaces):
            raise NotImplementedError(
                "It appears that the observation spaces of the samplers"
                " created in VectorSampledTasks are not equal."
                " This is not currently supported."
            )

        self.observation_space = observation_spaces[0]
        for write_fn in self._connection_write_fns:
            write_fn((ACTION_SPACE_COMMAND, None))
        self.action_spaces = [read_fn() for read_fn in self._connection_read_fns]
        self._paused: List[Tuple[int, Callable, Callable, mp.Process]] = []

    @property
    def num_unpaused_tasks(self):
        """
        @return: number of individual unpaused processes.
        """
        return self._num_processes - len(self._paused)

    @property
    def mp_ctx(self):
        """
        @return: multiprocessing context.
        """
        return self._mp_ctx

    @staticmethod
    def _task_sampling_loop_worker(
        worker_id: int,
        connection_read_fn: Callable,
        connection_write_fn: Callable,
        make_sampler_fn: Callable[..., TaskSampler],
        sampler_fn_args: Dict[str, Any],
        auto_resample_when_done: bool,
        metrics_out_queue: mp.Queue,
        child_pipe: Optional[Connection] = None,
        parent_pipe: Optional[Connection] = None,
    ) -> None:
        """process worker for creating and interacting with the
        Tasks/TaskSampler."""
        task_sampler = make_sampler_fn(**sampler_fn_args)
        current_task = task_sampler.next_task()

        if parent_pipe is not None:
            parent_pipe.close()
        try:
            command, data = connection_read_fn()
            while command != CLOSE_COMMAND:
                if command == STEP_COMMAND:
                    step_result = current_task.step(data)
                    if current_task.is_done():
                        metrics = current_task.metrics()
                        if metrics is not None and len(metrics) != 0:
                            metrics_out_queue.put(metrics)

                        if auto_resample_when_done:
                            current_task = task_sampler.next_task()
                            if current_task is None:
                                step_result = step_result.clone({"observation": None})
                            else:
                                step_result = step_result.clone(
                                    {"observation": current_task.get_observations()}
                                )

                    connection_write_fn(step_result)

                elif command == NEXT_TASK_COMMAND:
                    current_task = task_sampler.next_task()
                    observations = current_task.get_observations()
                    connection_write_fn(observations)

                elif command == RENDER_COMMAND:
                    connection_write_fn(current_task.render(*data[0], **data[1]))

                elif (
                    command == OBSERVATION_SPACE_COMMAND
                    or command == ACTION_SPACE_COMMAND
                ):
                    res = getattr(current_task, command)
                    connection_write_fn(res)

                elif command == CALL_COMMAND:
                    function_name, function_args = data
                    if function_args is None or len(function_args) == 0:
                        result = getattr(current_task, function_name)()
                    else:
                        result = getattr(current_task, function_name)(*function_args)
                    connection_write_fn(result)

                elif command == ATTR_COMMAND:
                    property_name = data
                    result = getattr(current_task, property_name)
                    connection_write_fn(result)

                # TODO: update CALL_COMMAND for getting attribute like this
                # elif command == EPISODE_COMMAND:
                #     connection_write_fn(current_task.current_episode)
                elif command == RESET_COMMAND:
                    task_sampler.reset()
                    current_task = task_sampler.next_task()
                    connection_write_fn("done")
                else:
                    raise NotImplementedError()

                command, data = connection_read_fn()

            if child_pipe is not None:
                child_pipe.close()
        except KeyboardInterrupt:
            # logger.info("Worker KeyboardInterrupt")
            print("Worker {} KeyboardInterrupt".format(worker_id))
        finally:
            """Worker {} closing.""".format(worker_id)
            task_sampler.close()

    def _spawn_workers(
        self,
        make_sampler_fn: Callable[..., TaskSampler],
        sampler_fn_args: Sequence[Dict[str, Any]],
    ) -> Tuple[List[Callable[[], Any]], List[Callable[[Any], None]]]:
        parent_connections, worker_connections = zip(
            *[self._mp_ctx.Pipe(duplex=True) for _ in range(self._num_processes)]
        )
        self._workers = []
        # for worker_conn, parent_conn, sampler_fn_args in zip(
        #     worker_connections, parent_connections, sampler_fn_args
        # ):
        for id, stuff in enumerate(
            zip(worker_connections, parent_connections, sampler_fn_args)
        ):
<<<<<<< HEAD
            # print(id, stuff)
            worker_conn, parent_conn, sampler_fn_args = stuff  # type: ignore
            # print(id, sampler_fn_args)
            # noinspection PyUnresolvedReferences
            ps = self._mp_ctx.Process(  # type: ignore
=======
            worker_conn, parent_conn, sampler_fn_args = stuff
            ps = self._mp_ctx.Process(
>>>>>>> 50387c25
                target=self._task_sampling_loop_worker,
                args=(
                    id,
                    worker_conn.recv,
                    worker_conn.send,
                    make_sampler_fn,
                    sampler_fn_args,
                    self._auto_resample_when_done,
                    self.metrics_out_queue,
                    worker_conn,
                    parent_conn,
                ),
            )
            self._workers.append(ps)
            ps.daemon = True
            ps.start()
            worker_conn.close()
        return (
            [p.recv for p in parent_connections],
            [p.send for p in parent_connections],
        )

    # def current_episodes(self):
    #     self._is_waiting = True
    #     for write_fn in self._connection_write_fns:
    #         write_fn((EPISODE_COMMAND, None))
    #     results = []
    #     for read_fn in self._connection_read_fns:
    #         results.append(read_fn())
    #     self._is_waiting = False
    #     return results

    def next_task(self):
        """Move to the the next Task for all TaskSamplers.

        @return: list of initial observations for each of the new tasks.
        """
        self._is_waiting = True
        for write_fn in self._connection_write_fns:
            write_fn((NEXT_TASK_COMMAND, None))
        results = []
        for read_fn in self._connection_read_fns:
            results.append(read_fn())
        self._is_waiting = False
        return results

    def get_observations(self):
        """Get observations for all unpaused tasks.

        @return: list of observations for each of the unpaused tasks.
        """
        return self.call(["get_observations"] * self.num_unpaused_tasks,)

    def next_task_at(self, index_process: int) -> List[RLStepResult]:
        """Move to the the next Task from the TaskSampler in index_process
        process in the vector.

        @param index_process: index of the process to be reset
        @return: list of length one containing the observations the newly sampled task.
        """
        self._is_waiting = True
        self._connection_write_fns[index_process]((NEXT_TASK_COMMAND, None))
        results = [self._connection_read_fns[index_process]()]
        self._is_waiting = False
        return results

    def step_at(self, index_process: int, action: int) -> List[RLStepResult]:
        """Step in the index_process task in the vector.

        @param index_process: index of the process to be reset
        @param action: the action to take
        @return: list containing the output of step method on the task in the indexed process.
        """
        self._is_waiting = True
        self._connection_write_fns[index_process]((STEP_COMMAND, action))
        results = [self._connection_read_fns[index_process]()]
        self._is_waiting = False
        return results

    def async_step(self, actions: List[int]) -> None:
        """Asynchronously step in the vectorized Tasks.

        @param actions: actions to be performed in the vectorized Tasks.
        """
        self._is_waiting = True
        for write_fn, action in zip(self._connection_write_fns, actions):
            write_fn((STEP_COMMAND, action))

    def wait_step(self) -> List[Dict[str, Any]]:
        """Wait until all the asynchronized processes have synchronized."""
        observations = []
        for read_fn in self._connection_read_fns:
            observations.append(read_fn())
        self._is_waiting = False
        return observations

    def step(self, actions: List[int]):
        """Perform actions in the vectorized tasks.

        @param actions: list of size _num_processes containing action to be taken in each task.
        @return: list of outputs from the step method of tasks.
        """
        self.async_step(actions)
        return self.wait_step()

    def reset_all(self):
        """Reset all task samplers to their initial state.
        """
        self._is_waiting = True
        for write_fn in self._connection_write_fns:
            write_fn((RESET_COMMAND, ""))
        for read_fn in self._connection_read_fns:
            read_fn()
        self._is_waiting = False

    def close(self) -> None:
        if self._is_closed:
            return

        if self._is_waiting:
            for read_fn in self._connection_read_fns:
                read_fn()

        for write_fn in self._connection_write_fns:
            write_fn((CLOSE_COMMAND, None))

        for _, _, write_fn, _ in self._paused:
            write_fn((CLOSE_COMMAND, None))

        for process in self._workers:
            process.join()

        for _, _, _, process in self._paused:
            process.join()

        self._is_closed = True

    def pause_at(self, index: int) -> None:
        """Pauses computation on the Task in process `index` without destroying
        the Task. This is useful for not needing to call steps on all Tasks
        when only some are active (for example during the last samples of
        running eval).

        @param index: which process to pause. All indexes after this
            one will be shifted down by one.
        """
        if self._is_waiting:
            for read_fn in self._connection_read_fns:
                read_fn()
        read_fn = self._connection_read_fns.pop(index)
        write_fn = self._connection_write_fns.pop(index)
        worker = self._workers.pop(index)
        self._paused.append((index, read_fn, write_fn, worker))

    def resume_all(self) -> None:
        """Resumes any paused processes."""
        for index, read_fn, write_fn, worker in reversed(self._paused):
            self._connection_read_fns.insert(index, read_fn)
            self._connection_write_fns.insert(index, write_fn)
            self._workers.insert(index, worker)
        self._paused = []

    def call_at(
        self, index: int, function_name: str, function_args: Optional[List[Any]] = None
    ) -> Any:
        """Calls a function (which is passed by name) on the selected task and
        returns the result.

        @param index: which task to call the function on.
        @param function_name: the name of the function to call on the task.
        @param function_args: optional function args.
        @return: result of calling the function.
        """
        self._is_waiting = True
        self._connection_write_fns[index](
            (CALL_COMMAND, (function_name, function_args))
        )
        result = self._connection_read_fns[index]()
        self._is_waiting = False
        return result

    def call(
        self,
        function_names: Union[str, List[str]],
        function_args_list: Optional[List[Any]] = None,
    ) -> List[Any]:
        """Calls a list of functions (which are passed by name) on the
        corresponding task (by index).

        @param function_names: the name of the functions to call on the tasks.
        @param function_args_list: list of function args for each function.
            If provided, len(function_args_list) should be as long as  len(function_names).
        @return: list of results of calling the functions.
        """
        self._is_waiting = True

        if isinstance(function_names, str):
            function_names = [function_names] * self.num_unpaused_tasks

        if function_args_list is None:
            function_args_list = [None] * len(function_names)
        assert len(function_names) == len(function_args_list)
        func_args = zip(function_names, function_args_list)
        for write_fn, func_args_on in zip(self._connection_write_fns, func_args):
            write_fn((CALL_COMMAND, func_args_on))
        results = []
        for read_fn in self._connection_read_fns:
            results.append(read_fn())
        self._is_waiting = False
        return results

    def attr_at(self, index: int, attr_name: str) -> Any:
        """Gets the attribute (specified by name) on the selected task and
        returns it.

        @param index: which task to call the function on.
        @param attr_name: the name of the function to call on the task.
        @return: result of calling the function.
        """
        self._is_waiting = True
        self._connection_write_fns[index]((ATTR_COMMAND, attr_name))
        result = self._connection_read_fns[index]()
        self._is_waiting = False
        return result

    def attr(self, attr_names: Union[List[str], str]) -> List[Any]:
        """Gets the attributes (specified by name) on the tasks.

        @param attr_names: the name of the functions to call on the tasks.
        @param function_args_list: list of function args for each function.
            If provided, len(function_args_list) should be as long as  len(function_names).
        @return: list of results of calling the functions.
        """
        self._is_waiting = True

        if isinstance(attr_names, str):
            attr_names = [attr_names] * self.num_unpaused_tasks

        for write_fn, attr_name in zip(self._connection_write_fns, attr_names):
            write_fn((ATTR_COMMAND, attr_name))
        results = []
        for read_fn in self._connection_read_fns:
            results.append(read_fn())
        self._is_waiting = False
        return results

    def render(self, mode: str = "human", *args, **kwargs) -> Union[np.ndarray, None]:
        """Render observations from all Tasks in a tiled image."""
        for write_fn in self._connection_write_fns:
            write_fn((RENDER_COMMAND, (args, {"mode": "rgb", **kwargs})))
        images = [read_fn() for read_fn in self._connection_read_fns]
        tile = tile_images(images)
        if mode == "human":
            import cv2

            cv2.imshow("vectask", tile[:, :, ::-1])
            cv2.waitKey(1)
            return None
        elif mode == "rgb_array":
            return tile
        else:
            raise NotImplementedError

    @property
    def _valid_start_methods(self) -> Set[str]:
        return {"forkserver", "spawn", "fork"}

    def __del__(self):
        self.close()

    def __enter__(self):
        return self

    def __exit__(self, exc_type, exc_val, exc_tb):
        self.close()


class ThreadedVectorSampledTasks(VectorSampledTasks):
    """Provides same functionality as ``VectorSampledTasks``, the only
    difference is it runs in a multi-thread setup inside a single process.

    ``VectorSampledTasks`` runs in a multi-proc setup. This makes it
    much easier to debug when using ``VectorSampledTasks`` because you
    can actually put break points in the Task methods. It should not be
    used for best performance.
    """

    def _spawn_workers(
        self,
        make_sampler_fn: Callable[..., TaskSampler],
        sampler_fn_args: Sequence[Dict[str, Any]],
    ) -> Tuple[List[Callable[[], Any]], List[Callable[[Any], None]]]:
        parent_read_queues, parent_write_queues = zip(
            *[(Queue(), Queue()) for _ in range(self._num_processes)]
        )
        self._workers = []
        for id, stuff in enumerate(
            zip(parent_read_queues, parent_write_queues, sampler_fn_args)
        ):
<<<<<<< HEAD
            # print(id, stuff)
            parent_read_queue, parent_write_queue, sampler_fn_args = stuff  # type: ignore
=======
            parent_read_queue, parent_write_queue, sampler_fn_args = stuff
>>>>>>> 50387c25
            thread = Thread(
                target=self._task_sampling_loop_worker,
                args=(
                    parent_write_queue.get,
                    parent_read_queue.put,
                    make_sampler_fn,
                    sampler_fn_args,
                    self._auto_resample_when_done,
                    self.metrics_out_queue,
                ),
            )
            self._workers.append(thread)
            thread.daemon = True
            thread.start()
        return (
            [q.get for q in parent_read_queues],
            [q.put for q in parent_write_queues],
        )<|MERGE_RESOLUTION|>--- conflicted
+++ resolved
@@ -275,16 +275,8 @@
         for id, stuff in enumerate(
             zip(worker_connections, parent_connections, sampler_fn_args)
         ):
-<<<<<<< HEAD
-            # print(id, stuff)
             worker_conn, parent_conn, sampler_fn_args = stuff  # type: ignore
-            # print(id, sampler_fn_args)
-            # noinspection PyUnresolvedReferences
             ps = self._mp_ctx.Process(  # type: ignore
-=======
-            worker_conn, parent_conn, sampler_fn_args = stuff
-            ps = self._mp_ctx.Process(
->>>>>>> 50387c25
                 target=self._task_sampling_loop_worker,
                 args=(
                     id,
@@ -391,8 +383,7 @@
         return self.wait_step()
 
     def reset_all(self):
-        """Reset all task samplers to their initial state.
-        """
+        """Reset all task samplers to their initial state."""
         self._is_waiting = True
         for write_fn in self._connection_write_fns:
             write_fn((RESET_COMMAND, ""))
@@ -584,12 +575,7 @@
         for id, stuff in enumerate(
             zip(parent_read_queues, parent_write_queues, sampler_fn_args)
         ):
-<<<<<<< HEAD
-            # print(id, stuff)
             parent_read_queue, parent_write_queue, sampler_fn_args = stuff  # type: ignore
-=======
-            parent_read_queue, parent_write_queue, sampler_fn_args = stuff
->>>>>>> 50387c25
             thread = Thread(
                 target=self._task_sampling_loop_worker,
                 args=(
