--- conflicted
+++ resolved
@@ -6,14 +6,14 @@
 import gym
 import numpy as np
 import torch
-import ai2thor
 
 from constants import ABS_PATH_OF_TOP_LEVEL_DIR
-from projects.objectnav_baselines.experiments.objectnav_base import ObjectNavBaseConfig
 from core.base_abstractions.preprocessor import ObservationSet
+from core.base_abstractions.sensor import ExpertActionSensor
 from core.base_abstractions.task import TaskSampler
 from plugins.robothor_plugin.robothor_task_samplers import ObjectNavDatasetTaskSampler
 from plugins.robothor_plugin.robothor_tasks import ObjectNavTask
+from projects.objectnav_baselines.experiments.objectnav_base import ObjectNavBaseConfig
 from utils.experiment_utils import Builder
 
 
@@ -50,25 +50,16 @@
             snapToGrid=False,
             agentMode="bot",
             include_private_scenes=False,
-            # server_class=ai2thor.fifo_server.FifoServer
-        )
-
-<<<<<<< HEAD
-        self.NUM_PROCESSES = 40
-        self.TRAIN_GPU_IDS = list(range(min(torch.cuda.device_count(), 4)))
+        )
+
+        self.NUM_PROCESSES = 60
+        self.TRAIN_GPU_IDS = list(range(min(torch.cuda.device_count(), 8)))
         self.SAMPLER_GPU_IDS = self.TRAIN_GPU_IDS
         self.VALID_GPU_IDS = (
             [torch.cuda.device_count() - 1] if torch.cuda.is_available() else []
         )
-        self.TEST_GPU_IDS = (
-            [torch.cuda.device_count() - 1] if torch.cuda.is_available() else []
-        )
-=======
-        self.NUM_PROCESSES = 60
-        self.TRAIN_GPU_IDS = [0, 1, 2, 3, 4, 5, 6, 7]
-        self.VALID_GPU_IDS = [7]
-        self.TEST_GPU_IDS = [7]
->>>>>>> 7713b443
+        self.TEST_GPU_IDS = [0]
+
         self.ADVANCE_SCENE_ROLLOUT_PERIOD: Optional[int] = None
 
         self.TRAIN_DATASET_DIR = os.path.join(
@@ -80,12 +71,12 @@
 
         self.SENSORS = None
 
-    def split_num_processes(self, ndevices):
-        assert self.NUM_PROCESSES >= ndevices, "NUM_PROCESSES {} < ndevices {}".format(
-            self.NUM_PROCESSES, ndevices
+    def split_num_processes(self, nprocesses: int, ndevices: int):
+        assert nprocesses >= ndevices, "NUM_PROCESSES {} < ndevices {}".format(
+            nprocesses, ndevices
         )
         res = [0] * ndevices
-        for it in range(self.NUM_PROCESSES):
+        for it in range(nprocesses):
             res[it % ndevices] += 1
         return res
 
@@ -100,7 +91,7 @@
             nprocesses = (
                 1
                 if not torch.cuda.is_available()
-                else self.split_num_processes(len(gpu_ids))
+                else self.split_num_processes(self.NUM_PROCESSES, ndevices=len(gpu_ids))
             )
             sampler_devices = self.SAMPLER_GPU_IDS
             render_video = False
@@ -109,12 +100,22 @@
             gpu_ids = [] if not torch.cuda.is_available() else self.VALID_GPU_IDS
             render_video = False
         elif mode == "test":
-            nprocesses = 15
+            nprocesses = (
+                1
+                if not torch.cuda.is_available()
+                else 15
+            )
             gpu_ids = [] if not torch.cuda.is_available() else self.TEST_GPU_IDS
             render_video = False
         else:
             raise NotImplementedError("mode must be 'train', 'valid', or 'test'.")
 
+        sensors = [*self.SENSORS]
+        observations = [*self.OBSERVATIONS]
+        if mode != "train":
+            sensors = [s for s in sensors if not isinstance(s, ExpertActionSensor)]
+            observations = [o for o in observations if "expert_action" not in o]
+
         # Disable parallelization for validation process
         if mode == "valid":
             for prep in self.PREPROCESSORS:
@@ -124,12 +125,13 @@
             Builder(
                 ObservationSet,
                 kwargs=dict(
-                    source_ids=self.OBSERVATIONS,
+                    source_ids=observations,
                     all_preprocessors=self.PREPROCESSORS,
-                    all_sensors=self.SENSORS,
+                    all_sensors=sensors,
                 ),
             )
-            if mode == "train" or nprocesses > 0
+            if mode == "train"
+            or ((isinstance(nprocesses, int) and nprocesses > 0) or sum(nprocesses) > 0)
             else None
         )
 
@@ -160,6 +162,7 @@
         total_processes: int,
         seeds: Optional[List[int]] = None,
         deterministic_cudnn: bool = False,
+        include_expert_sensor: bool = True,
     ) -> Dict[str, Any]:
         path = os.path.join(scenes_dir, "*.json.gz")
         scenes = [scene.split("/")[-1].split(".")[0] for scene in glob.glob(path)]
@@ -192,7 +195,11 @@
             "scenes": scenes[inds[process_ind] : inds[process_ind + 1]],
             "object_types": self.TARGET_TYPES,
             "max_steps": self.MAX_STEPS,
-            "sensors": self.SENSORS,
+            "sensors": [
+                s
+                for s in self.SENSORS
+                if (include_expert_sensor or not isinstance(s, ExpertActionSensor))
+            ],
             "action_space": gym.spaces.Discrete(
                 len(ObjectNavTask.class_action_names())
             ),
@@ -242,6 +249,7 @@
             total_processes,
             seeds=seeds,
             deterministic_cudnn=deterministic_cudnn,
+            include_expert_sensor=False,
         )
         res["scene_directory"] = self.VAL_DATASET_DIR
         res["loop_dataset"] = False
@@ -268,10 +276,15 @@
             total_processes,
             seeds=seeds,
             deterministic_cudnn=deterministic_cudnn,
+            include_expert_sensor=False,
         )
         res["scene_directory"] = self.VAL_DATASET_DIR
         res["loop_dataset"] = False
         res["env_args"] = {}
         res["env_args"].update(self.ENV_ARGS)
-        res["env_args"]["x_display"] = "10.0"
+        res["env_args"]["x_display"] = (
+            ("0.%d" % devices[process_ind % len(devices)])
+            if devices is not None and len(devices) > 0
+            else None
+        )
         return res