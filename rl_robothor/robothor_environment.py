import copy
import math
import random
from typing import Any, Optional, Dict, List, Union, Tuple, Collection

import ai2thor
import numpy as np
from ai2thor.controller import Controller
from ai2thor.util import metrics

from utils.experiment_utils import recursive_update
from utils.system import get_logger


class RoboThorEnvironment:
    """Wrapper for the robo2thor controller providing additional functionality
    and bookkeeping.

    See [here](https://ai2thor.allenai.org/robothor/documentation) for comprehensive
     documentation on RoboTHOR.

    # Attributes

    controller : The AI2THOR controller.
    config : The AI2THOR controller configuration
    """

    def __init__(self, **kwargs):
        self.config = dict(
            rotateStepDegrees=30.0,
            visibilityDistance=1.0,
            gridSize=0.25,
            # agentType="stochastic",
            continuousMode=True,
            snapToGrid=False,
            agentMode="bot",
            width=640,
            height=480,
        )
        recursive_update(self.config, {**kwargs, "agentMode": "bot"})
        self.controller = Controller(**self.config)
        self.known_good_locations: Dict[str, Any] = {
            self.scene_name: copy.deepcopy(self.currently_reachable_points)
        }
        assert len(self.known_good_locations[self.scene_name]) > 100

        # onames = [o['objectId'] for o in self.last_event.metadata['objects']]
        # removed = []
        # for oname in onames:
        #     if 'Painting' in oname:
        #         self.controller.step("RemoveFromScene", objectId=oname)
        #         removed.append(oname)
        # get_logger().info("Removed {} Paintings from {}".format(len(removed), self.scene_name))

        # get_logger().warning("init to scene {} in pos {}".format(self.scene_name, self.agent_state()))
        # npoints = len(self.currently_reachable_points)
        # assert npoints > 100, "only {} reachable points after init".format(npoints)
        self.grids: Dict[str, Tuple[Dict[str, np.array], int, int, int, int]] = {}
        self.initialize_grid()

    def initialize_grid_dimensions(
        self, reachable_points: Collection[Dict[str, float]]
    ) -> Tuple[int, int, int, int]:
        """Computes bounding box for reachable points quantized with the
        current gridSize."""
        points = {
            (
                round(p["x"] / self.config["gridSize"]),
                round(p["z"] / self.config["gridSize"]),
            ): p
            for p in reachable_points
        }

        assert len(reachable_points) == len(points)

        xmin, xmax = min([p[0] for p in points]), max([p[0] for p in points])
        zmin, zmax = min([p[1] for p in points]), max([p[1] for p in points])

        return xmin, xmax, zmin, zmax

    def access_grid(self, target: str) -> float:
        """Returns the geodesic distance from the quantized location of the
        agent in the current scene's grid to the target object of given
        type."""
        if target not in self.grids[self.scene_name][0]:
            xmin, xmax, zmin, zmax = self.grids[self.scene_name][1:5]
            nx = xmax - xmin + 1
            nz = zmax - zmin + 1
            self.grids[self.scene_name][0][target] = -2 * np.ones(
                (nx, nz), dtype=np.float64
            )

        p = self.quantized_agent_state()

        if self.grids[self.scene_name][0][target][p[0], p[1]] < -1.5:
            corners = self.path_corners(target)
            dist = self.path_corners_to_dist(corners)
            if dist == float("inf"):
                dist = -1.0  # -1.0 for unreachable
            self.grids[self.scene_name][0][target][p[0], p[1]] = dist
            return dist

        return self.grids[self.scene_name][0][target][p[0], p[1]]

    def initialize_grid(self) -> None:
        """Initializes grid for current scene if not already initialized."""
        if self.scene_name in self.grids:
            return

        self.grids[self.scene_name] = ({},) + self.initialize_grid_dimensions(self.known_good_locations[self.scene_name])  # type: ignore

    def object_reachable(self, object_type: str) -> bool:
        """Determines whether a path can be computed from the discretized
        current agent location to the target object of given type."""
        return (
            self.access_grid(object_type) > -0.5
        )  # -1.0 for unreachable, 0.0 for end point

    def point_reachable(self, xyz: Dict[str, float]) -> bool:
<<<<<<< HEAD
        """Determines whether a path can be computed from the current agent location to the target point."""
=======
        """Determines whether a path can be computed from the current agent
        location to the target point."""
>>>>>>> d1afa37a
        return self.dist_to_point(xyz) > -0.5  # -1.0 for unreachable, 0.0 for end point

    def path_corners(
        self, target: Union[str, Dict[str, float]]
    ) -> Collection[Dict[str, float]]:
<<<<<<< HEAD
        """Returns an array with a sequence of xyz dictionaries objects representing the corners of the shortest path
         to the object of given type or end point location."""
=======
        """Returns an array with a sequence of xyz dictionaries objects
        representing the corners of the shortest path to the object of given
        type or end point location."""
>>>>>>> d1afa37a
        pose = self.agent_state()
        position = {k: float(pose[k]) for k in ["x", "y", "z"]}
        # get_logger().debug("initial pos in path corners {} target {}".format(pose, target))
        try:
            if isinstance(target, str):
                path = metrics.get_shortest_path_to_object_type(
                    self.controller,
                    target,
                    position,
                    {**pose["rotation"]} if "rotation" in pose else None,
                )
            else:
                path = metrics.get_shortest_path_to_point(
                    self.controller, position, target
                )
        except ValueError:
<<<<<<< HEAD
            LOGGER.debug(
=======
            get_logger().debug(
>>>>>>> d1afa37a
                "No path to object {} from {} in {}".format(
                    target, position, self.scene_name
                )
            )
            path = []
        finally:
            if isinstance(target, str):
                self.controller.step("TeleportFull", **pose)
                # pass
            new_pose = self.agent_state()
            try:
                assert abs(new_pose["x"] - pose["x"]) < 1e-5, "wrong x"
                assert abs(new_pose["y"] - pose["y"]) < 1e-5, "wrong y"
                assert abs(new_pose["z"] - pose["z"]) < 1e-5, "wrong z"
                assert (
                    abs(new_pose["rotation"]["x"] - pose["rotation"]["x"]) < 1e-5
                ), "wrong rotation x"
                assert (
                    abs(new_pose["rotation"]["y"] - pose["rotation"]["y"]) < 1e-5
                ), "wrong rotation y"
                assert (
                    abs(new_pose["rotation"]["z"] - pose["rotation"]["z"]) < 1e-5
                ), "wrong rotation z"
                assert (
                    abs((new_pose["horizon"] % 360) - (pose["horizon"] % 360)) < 1e-5
                ), "wrong horizon {} vs {}".format(
                    (new_pose["horizon"] % 360), (pose["horizon"] % 360)
                )
            except Exception:
                # get_logger().error("new_pose {} old_pose {} in {}".format(new_pose, pose, self.scene_name))
                pass
            # if abs((new_pose['horizon'] % 360) - (pose['horizon'] % 360)) > 1e-5:
            #     get_logger().debug("wrong horizon {} vs {} after path to object {} from {} in {}".format((new_pose['horizon'] % 360), (pose['horizon'] % 360), target, position, self.scene_name))
            # else:
            #     get_logger().debug("correct horizon {} vs {} after path to object {} from {} in {}".format((new_pose['horizon'] % 360), (pose['horizon'] % 360), target, position, self.scene_name))
            # assert abs((new_pose['horizon'] % 360) - (pose['horizon'] % 360)) < 1e-5, "wrong horizon {} vs {}".format((new_pose['horizon'] % 360), (pose['horizon'] % 360))

            # # TODO: the agent will continue with a random horizon from here on
            # target_horizon = (pose['horizon'] % 360) - (360 if (pose['horizon'] % 360) >= 180 else 0)
            # new_pose = self.agent_state()['horizon']
            # update_horizon = (new_pose % 360) - (360 if (new_pose % 360) >= 180 else 0)
            # cond = abs(target_horizon - update_horizon) > 1e-5
            # nmovements = 0
            # while cond:
            #     cond = abs(target_horizon - update_horizon) > 1e-5 and target_horizon > update_horizon
            #     while cond:
            #         self.controller.step("LookDown")
            #         old = update_horizon
            #         new_pose = self.agent_state()['horizon']
            #         update_horizon = (new_pose % 360) - (360 if (new_pose % 360) >= 180 else 0)
            #         get_logger().debug("LookDown horizon {} -> {} ({})".format(old, update_horizon, target_horizon))
            #         nmovements += 1
            #         cond = abs(target_horizon - update_horizon) > 1e-5 and target_horizon > update_horizon
            #
            #     cond = abs(target_horizon - update_horizon) > 1e-5 and target_horizon < update_horizon
            #     while cond:
            #         self.controller.step("LookUp")
            #         old = update_horizon
            #         new_pose = self.agent_state()['horizon']
            #         update_horizon = (new_pose % 360) - (360 if (new_pose % 360) >= 180 else 0)
            #         get_logger().debug("LookUp horizon {} -> {} ({})".format(old, update_horizon, target_horizon))
            #         nmovements += 1
            #         cond = abs(target_horizon - update_horizon) > 1e-5 and target_horizon < update_horizon
            #
            #     cond = abs(target_horizon - update_horizon) > 1e-5
            # get_logger().debug("nmovements {}".format(nmovements))
            # new_pose = self.agent_state()
            # assert abs((new_pose['horizon'] % 360) - (pose['horizon'] % 360)) < 1e-5, "wrong horizon {} vs {}".format((new_pose['horizon'] % 360), (pose['horizon'] % 360))

            # try:
            #     assert abs((new_pose['horizon'] % 360) - (pose['horizon'] % 360)) < 1e-5, "wrong horizon {} vs {}".format((new_pose['horizon'] % 360), (pose['horizon'] % 360))
            # except Exception:
            #     get_logger().error("wrong horizon {} vs {}".format((new_pose['horizon'] % 360), (pose['horizon'] % 360)))
            #     self.controller.step("TeleportFull", **pose)
            #     assert abs(
            #         (new_pose['horizon'] % 360) - (pose['horizon'] % 360)) < 1e-5, "wrong horizon {} vs {} after teleport full".format(
            #         (new_pose['horizon'] % 360), (pose['horizon'] % 360))
        #     # get_logger().debug("initial pos in path corners {} current pos {} path {}".format(pose, self.agent_state(), path))
        return path

    def path_corners_to_dist(self, corners: Collection[Dict[str, float]]) -> float:
        """Computes the distance covered by the given path described by its
        corners."""
        if len(corners) == 0:
            return float("inf")

        sum = 0
        for it in range(1, len(corners)):
            sum += math.sqrt(
                (corners[it]["x"] - corners[it - 1]["x"]) ** 2
                + (corners[it]["z"] - corners[it - 1]["z"]) ** 2
            )
        return sum

    def quantized_agent_state(
        self, xz_subsampling: int = 1, rot_subsampling: int = 1
    ) -> Tuple[int, int, int]:
        """Quantizes agent location (x, z) to a (subsampled) position in a
        fixed size grid derived from the initial set of reachable points; and
        rotation (around y axis) as a (subsampled) discretized angle given the
        current `rotateStepDegrees`."""
        pose = self.agent_state()
        p = {k: float(pose[k]) for k in ["x", "y", "z"]}

        xmin, xmax, zmin, zmax = self.grids[self.scene_name][1:5]
        x = int(np.clip(round(p["x"] / self.config["gridSize"]), xmin, xmax))
        z = int(np.clip(round(p["z"] / self.config["gridSize"]), zmin, zmax))

        rs = self.config["rotateStepDegrees"] * rot_subsampling
        shifted = pose["rotation"]["y"] + rs / 2
        normalized = shifted % 360.0
        r = int(round(normalized / rs))

        return (x - xmin) // xz_subsampling, (z - zmin) // xz_subsampling, r

    def dist_to_object(self, object_type: str) -> float:
        """Minimal geodesic distance to object of given type from agent's
        current location.

        It might return -1.0 for unreachable targets.
        """
        return self.access_grid(object_type)

    def dist_to_point(self, xyz: Dict[str, float]) -> float:
        """Minimal geodesic distance to end point from agent's current
        location.

        It might return -1.0 for unreachable targets.
        """
        corners = self.path_corners(xyz)
        dist = self.path_corners_to_dist(corners)
        if dist == float("inf"):
            dist = -1.0  # -1.0 for unreachable
        return dist

    def agent_state(self) -> Dict[str, Union[Dict[str, float], float]]:
        """Return agent position, rotation and horizon."""
        agent_meta = self.last_event.metadata["agent"]
        return {
            **{k: float(v) for k, v in agent_meta["position"].items()},
            "rotation": {k: float(v) for k, v in agent_meta["rotation"].items()},
            "horizon": round(float(agent_meta["cameraHorizon"]), 1),
        }

    def reset(self, scene_name: str = None) -> None:
        """Resets scene to a known initial state."""
        if scene_name is not None and scene_name != self.scene_name:
            self.controller.reset(scene_name)
            assert self.last_action_success, "Could not reset to new scene"
            if scene_name not in self.known_good_locations:
                self.known_good_locations[scene_name] = copy.deepcopy(
                    self.currently_reachable_points
                )
                assert len(self.known_good_locations[scene_name]) > 100

            # onames = [o['objectId'] for o in self.last_event.metadata['objects']]
            # removed = []
            # for oname in onames:
            #     if 'Painting' in oname:
            #         self.controller.step("RemoveFromScene", objectId=oname)
            #         removed.append(oname)
            # get_logger().info("Removed {} Paintings from {}".format(len(removed), scene_name))

        # else:
        # assert (
        #     self.scene_name in self.known_good_locations
        # ), "Resetting scene without known good location"
<<<<<<< HEAD
        # LOGGER.warning("Resetting {} to {}".format(self.scene_name, self.known_good_locations[self.scene_name]))
=======
        # get_logger().warning("Resetting {} to {}".format(self.scene_name, self.known_good_locations[self.scene_name]))
>>>>>>> d1afa37a
        # self.controller.step("TeleportFull", **self.known_good_locations[self.scene_name])
        # assert self.last_action_success, "Could not reset to known good location"

        # npoints = len(self.currently_reachable_points)
        # assert npoints > 100, "only {} reachable points after reset".format(npoints)

        self.initialize_grid()

    def randomize_agent_location(
        self, seed: int = None, partial_position: Optional[Dict[str, float]] = None
    ) -> Dict[str, Union[Dict[str, float], float]]:
        """Teleports the agent to a random reachable location in the scene."""
        if partial_position is None:
            partial_position = {}
        k = 0
        state: Optional[Dict] = None

        while k == 0 or (not self.last_action_success and k < 10):
            # self.reset()
            state = {**self.random_reachable_state(seed=seed), **partial_position}
            # get_logger().debug("picked target location {}".format(state))
            self.controller.step("TeleportFull", **state)
            k += 1

        if not self.last_action_success:
            get_logger().warning(
                (
                    "Randomize agent location in scene {} and current random state {}"
                    " with seed {} and partial position {} failed in "
                    "10 attempts. Forcing the action."
                ).format(self.scene_name, state, seed, partial_position)
            )
            self.controller.step("TeleportFull", **state, force_action=True)  # type: ignore
            assert self.last_action_success, "Force action failed with {}".format(state)

        # get_logger().debug("location after teleport full {}".format(self.agent_state()))
        # self.controller.step("TeleportFull", **self.agent_state())  # TODO only for debug
        # get_logger().debug("location after re-teleport full {}".format(self.agent_state()))

        return self.agent_state()

    def random_reachable_state(
        self, seed: Optional[int] = None
    ) -> Dict[str, Union[Dict[str, float], float]]:
        """Returns a random reachable location in the scene."""
        if seed is not None:
            random.seed(seed)
        # xyz = random.choice(self.currently_reachable_points)
        assert len(self.known_good_locations[self.scene_name]) > 100
        xyz = copy.deepcopy(random.choice(self.known_good_locations[self.scene_name]))
        rotation = random.choice(
            np.arange(0.0, 360.0, self.config["rotateStepDegrees"])
        )
        horizon = 0.0  # random.choice([0.0, 30.0, 330.0])
        return {
            **{k: float(v) for k, v in xyz.items()},
            "rotation": {"x": 0.0, "y": float(rotation), "z": 0.0},
            "horizon": float(horizon),
        }

    def known_good_locations_list(self):
        return self.known_good_locations[self.scene_name]

    @property
    def currently_reachable_points(self) -> List[Dict[str, float]]:
        """List of {"x": x, "y": y, "z": z} locations in the scene that are
        currently reachable."""
        self.controller.step(action="GetReachablePositions")
        return self.last_action_return

    @property
    def scene_name(self) -> str:
        """Current ai2thor scene."""
        return self.controller.last_event.metadata["sceneName"]

    @property
    def current_frame(self) -> np.ndarray:
        """Returns rgb image corresponding to the agent's egocentric view."""
        return self.controller.last_event.frame

    @property
    def current_depth(self) -> np.ndarray:
        """Returns depth image corresponding to the agent's egocentric view."""
        return self.controller.last_event.depth_frame

    @property
    def last_event(self) -> ai2thor.server.Event:
        """Last event returned by the controller."""
        return self.controller.last_event

    @property
    def last_action(self) -> str:
        """Last action, as a string, taken by the agent."""
        return self.controller.last_event.metadata["lastAction"]

    @property
    def last_action_success(self) -> bool:
        """Was the last action taken by the agent a success?"""
        return self.controller.last_event.metadata["lastActionSuccess"]

    @property
    def last_action_return(self) -> Any:
        """Get the value returned by the last action (if applicable).

        For an example of an action that returns a value, see
        `"GetReachablePositions"`.
        """
        return self.controller.last_event.metadata["actionReturn"]

    def step(
        self, action_dict: Dict[str, Union[str, int, float]]
    ) -> ai2thor.server.Event:
        """Take a step in the ai2thor environment."""
        return self.controller.step(**action_dict)

    def stop(self):
        """Stops the ai2thor controller."""
        try:
            self.controller.stop()
        except Exception as e:
            get_logger().warning(str(e))

    def all_objects(self) -> List[Dict[str, Any]]:
        """Return all object metadata."""
        return self.controller.last_event.metadata["objects"]

    def all_objects_with_properties(
        self, properties: Dict[str, Any]
    ) -> List[Dict[str, Any]]:
        """Find all objects with the given properties."""
        objects = []
        for o in self.all_objects():
            satisfies_all = True
            for k, v in properties.items():
                if o[k] != v:
                    satisfies_all = False
                    break
            if satisfies_all:
                objects.append(o)
        return objects

    def visible_objects(self) -> List[Dict[str, Any]]:
        """Return all visible objects."""
        return self.all_objects_with_properties({"visible": True})


# def get_shortest_path_to_point(
#         controller,
#         initial_position,
#         target_position
# ):
#     """
#     Computes the shortest path to an end point from an initial position using a controller
#     :param controller: agent controller
#     :param initial_position: dict(x=float, y=float, z=float) with the desired initial position
#     :param target_position: dict(x=float, y=float, z=float) with the desired target position
#     """
#     args = dict(
#         action='GetShortestPathToPoint',
#         position=initial_position,
#         x=target_position['x'],
#         y=target_position['y'],
#         z=target_position['z']
#     )
#     event = controller.step(args)
#     if event.metadata['lastActionSuccess']:
#         return event.metadata['actionReturn']['corners']
#     else:
#         raise ValueError(
#             "Unable to find shortest path for target point '{}'".format(
#                 target_position
#             )
#         )<|MERGE_RESOLUTION|>--- conflicted
+++ resolved
@@ -117,25 +117,16 @@
         )  # -1.0 for unreachable, 0.0 for end point
 
     def point_reachable(self, xyz: Dict[str, float]) -> bool:
-<<<<<<< HEAD
-        """Determines whether a path can be computed from the current agent location to the target point."""
-=======
         """Determines whether a path can be computed from the current agent
         location to the target point."""
->>>>>>> d1afa37a
         return self.dist_to_point(xyz) > -0.5  # -1.0 for unreachable, 0.0 for end point
 
     def path_corners(
         self, target: Union[str, Dict[str, float]]
     ) -> Collection[Dict[str, float]]:
-<<<<<<< HEAD
-        """Returns an array with a sequence of xyz dictionaries objects representing the corners of the shortest path
-         to the object of given type or end point location."""
-=======
         """Returns an array with a sequence of xyz dictionaries objects
         representing the corners of the shortest path to the object of given
         type or end point location."""
->>>>>>> d1afa37a
         pose = self.agent_state()
         position = {k: float(pose[k]) for k in ["x", "y", "z"]}
         # get_logger().debug("initial pos in path corners {} target {}".format(pose, target))
@@ -152,11 +143,7 @@
                     self.controller, position, target
                 )
         except ValueError:
-<<<<<<< HEAD
-            LOGGER.debug(
-=======
             get_logger().debug(
->>>>>>> d1afa37a
                 "No path to object {} from {} in {}".format(
                     target, position, self.scene_name
                 )
@@ -324,11 +311,7 @@
         # assert (
         #     self.scene_name in self.known_good_locations
         # ), "Resetting scene without known good location"
-<<<<<<< HEAD
-        # LOGGER.warning("Resetting {} to {}".format(self.scene_name, self.known_good_locations[self.scene_name]))
-=======
         # get_logger().warning("Resetting {} to {}".format(self.scene_name, self.known_good_locations[self.scene_name]))
->>>>>>> d1afa37a
         # self.controller.step("TeleportFull", **self.known_good_locations[self.scene_name])
         # assert self.last_action_success, "Could not reset to known good location"
 
